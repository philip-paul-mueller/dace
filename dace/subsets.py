--- conflicted
+++ resolved
@@ -59,7 +59,6 @@
         return ValueError(f"A bounding box of dimensionality {len(min_elements_a)} cannot"
                           f" test covering a bounding box of dimensionality {len(min_elements_b)}.")
 
-<<<<<<< HEAD
     # Just doing the comparison first is faster than running simplify which is very slow.
     # Here `nng()` is needed.
     simplify = lambda expr: symbolic.simplify_ext(nng(expr))
@@ -74,32 +73,16 @@
 
             # lower bound: first check whether symbolic positive condition applies
             if not (len(rb.free_symbols) == 0 and len(orb.free_symbols) == 1):
-                if not (simp_fun(rb) == simp_fun(orb) or simp_fun(rb) <= simp_fun(orb)):
+                rb_simplified = simp_fun(rb)
+                orb_simplified = simp_fun(orb)
+                if not (rb_simplified == orb_simplified or rb_simplified <= orb_simplified):
                     return False
             # upper bound: first check whether symbolic positive condition applies
             if not (len(re.free_symbols) == 1 and len(ore.free_symbols) == 0):
-                if not (simp_fun(re) == simp_fun(ore) or simp_fun(re) >= simp_fun(ore)):
+                re_simplified = symbolic.simplify_ext(nng(re))
+                ore_simplified = symbolic.simplify_ext(nng(ore))
+                if not (re_simplified == ore_simplified or re_simplified >= ore_simplified):
                     return False
-=======
-    for rb, re, orb, ore in zip(min_elements_a, max_elements_a, min_elements_b, max_elements_b):
-        # NOTE: We first test for equality, which always returns True or False. If the equality test returns
-        # False, then we test for less-equal and greater-equal, which may return an expression, leading to
-        # TypeError. This is a workaround for the case where two expressions are the same or equal and
-        # SymPy confirms this but fails to return True when testing less-equal and greater-equal.
-
-        # lower bound: first check whether symbolic positive condition applies
-        if not (len(rb.free_symbols) == 0 and len(orb.free_symbols) == 1):
-            rb_simplified = symbolic.simplify_ext(nng(rb))
-            orb_simplified = symbolic.simplify_ext(nng(orb))
-            if not (rb_simplified == orb_simplified or rb_simplified <= orb_simplified):
-                return False
-        # upper bound: first check whether symbolic positive condition applies
-        if not (len(re.free_symbols) == 1 and len(ore.free_symbols) == 0):
-            re_simplified = symbolic.simplify_ext(nng(re))
-            ore_simplified = symbolic.simplify_ext(nng(ore))
-            if not (re_simplified == ore_simplified or re_simplified >= ore_simplified):
-                return False
->>>>>>> 07f95ebc
     return True
 
 
