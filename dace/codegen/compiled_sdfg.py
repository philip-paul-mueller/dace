--- conflicted
+++ resolved
@@ -526,11 +526,7 @@
 
             # Optionally get errors from call
             if do_gpu_check and self.has_gpu_code:
-<<<<<<< HEAD
-                from dace.codegen import common  # Circular import and avoid import in the hot path.
-=======
                 from dace.codegen import common  # Circular import; Must be here to avoid import in hot path.
->>>>>>> 408a4819
                 try:
                     lasterror = common.get_gpu_runtime().get_last_error_string()
                 except RuntimeError as ex:
