--- conflicted
+++ resolved
@@ -1144,13 +1144,8 @@
                                                     node)
 
         # Emit internal transient array allocation
-<<<<<<< HEAD
-        to_allocate = dace.sdfg.local_transients(
-            sdfg, sdfg.find_state(state_id), node)
-=======
         to_allocate = dace.sdfg.local_transients(sdfg, sdfg.node(state_id),
                                                  node)
->>>>>>> 4bbfb769
         allocated = set()
         for child in dfg.scope_dict(node_to_children=True)[node]:
             if not isinstance(child, dace.sdfg.nodes.AccessNode):
