<<<<<<< HEAD
import ctypes
import numpy as np

from dace import symbolic, dtypes
from dace.config import Config
from dace.frontend import operations
=======
>>>>>>> 49061939
from dace.properties import Property, make_properties


@make_properties
class CodeObject(object):
    name = Property(dtype=str, desc="Filename to use")
    code = Property(dtype=str, desc="The code attached to this object")
    language = Property(
        dtype=str,
        desc="Language used for this code (same " +
        "as its file extension)")  # dtype=dtypes.Language?
    target = Property(dtype=type, desc="Target to use for compilation")
    title = Property(dtype=str, desc="Title of code for GUI")
    extra_compiler_kwargs = Property(
        dtype=dict,
        desc="Additional compiler argument "
        "variables to add to template")
    linkable = Property(
        dtype=bool, desc='Should this file participate in '
        'overall linkage?')

    def __init__(self,
                 name,
                 code,
                 language,
                 target,
                 title,
<<<<<<< HEAD
                 additional_compiler_kwargs=None,
                 linkable=True,
                 meta_info=None):
=======
                 additional_compiler_kwargs={},
                 linkable=True):
>>>>>>> 49061939
        super(CodeObject, self).__init__()

        self.name = name
        self.code = code
        self.language = language
        self.target = target
        self.title = title
<<<<<<< HEAD
        self.extra_compiler_kwargs = additional_compiler_kwargs or {}
        self.linkable = linkable
        self.perf_meta_info = meta_info or PerfMetaInfo()
=======
        self.extra_compiler_kwargs = additional_compiler_kwargs
        self.linkable = linkable
>>>>>>> 49061939
<|MERGE_RESOLUTION|>--- conflicted
+++ resolved
@@ -1,12 +1,3 @@
-<<<<<<< HEAD
-import ctypes
-import numpy as np
-
-from dace import symbolic, dtypes
-from dace.config import Config
-from dace.frontend import operations
-=======
->>>>>>> 49061939
 from dace.properties import Property, make_properties
 
 
@@ -34,14 +25,8 @@
                  language,
                  target,
                  title,
-<<<<<<< HEAD
                  additional_compiler_kwargs=None,
-                 linkable=True,
-                 meta_info=None):
-=======
-                 additional_compiler_kwargs={},
                  linkable=True):
->>>>>>> 49061939
         super(CodeObject, self).__init__()
 
         self.name = name
@@ -49,11 +34,5 @@
         self.language = language
         self.target = target
         self.title = title
-<<<<<<< HEAD
         self.extra_compiler_kwargs = additional_compiler_kwargs or {}
-        self.linkable = linkable
-        self.perf_meta_info = meta_info or PerfMetaInfo()
-=======
-        self.extra_compiler_kwargs = additional_compiler_kwargs
-        self.linkable = linkable
->>>>>>> 49061939
+        self.linkable = linkable