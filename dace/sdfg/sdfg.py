# Copyright 2019-2023 ETH Zurich and the DaCe authors. All rights reserved.
import ast
import collections
import copy
import ctypes
import itertools
import gzip
from numbers import Integral
import os
import pickle, json
from hashlib import md5, sha256
from pydoc import locate
import random
import re
import shutil
import sys
import time
from typing import Any, AnyStr, Dict, Iterator, List, Optional, Sequence, Set, Tuple, Type, TYPE_CHECKING, Union
import warnings
import numpy as np
import sympy as sp

import dace
import dace.serialize
from dace import (data as dt, hooks, memlet as mm, subsets as sbs, dtypes, properties, symbolic)
from dace.sdfg.scope import ScopeTree
from dace.sdfg.replace import replace, replace_properties, replace_properties_dict
from dace.sdfg.validation import (InvalidSDFGError, validate_sdfg)
from dace.config import Config
from dace.frontend.python import astutils, wrappers
from dace.sdfg import nodes as nd
from dace.sdfg.graph import OrderedDiGraph, Edge, SubgraphView
from dace.sdfg.state import SDFGState
from dace.sdfg.propagation import propagate_memlets_sdfg
from dace.distr_types import ProcessGrid, SubArray, RedistrArray
from dace.dtypes import validate_name
from dace.properties import (DebugInfoProperty, EnumProperty, ListProperty, make_properties, Property, CodeProperty,
                             TransformationHistProperty, OptionalSDFGReferenceProperty, DictProperty, CodeBlock)
from typing import BinaryIO

# NOTE: In shapes, we try to convert strings to integers. In ranks, a string should be interpreted as data (scalar).
ShapeType = Sequence[Union[Integral, str, symbolic.symbol, symbolic.SymExpr, symbolic.sympy.Basic]]
RankType = Union[Integral, str, symbolic.symbol, symbolic.SymExpr, symbolic.sympy.Basic]

if TYPE_CHECKING:
    from dace.codegen.instrumentation.report import InstrumentationReport
    from dace.codegen.instrumentation.data.data_report import InstrumentedDataReport
    from dace.codegen.compiled_sdfg import CompiledSDFG


class NestedDict(dict):

    def __init__(self, mapping=None):
        mapping = mapping or {}
        super(NestedDict, self).__init__(mapping)

    def __getitem__(self, key):
        tokens = key.split('.') if isinstance(key, str) else [key]
        token = tokens.pop(0)
        result = super(NestedDict, self).__getitem__(token)
        while tokens:
            token = tokens.pop(0)
            result = result.members[token]
        return result

    def __setitem__(self, key, val):
        if isinstance(key, str) and '.' in key:
            raise KeyError('NestedDict does not support setting nested keys')
        super(NestedDict, self).__setitem__(key, val)

    def __contains__(self, key):
        tokens = key.split('.') if isinstance(key, str) else [key]
        token = tokens.pop(0)
        result = super(NestedDict, self).__contains__(token)
        desc = None
        while tokens and result:
            if desc is None:
                desc = super(NestedDict, self).__getitem__(token)
            else:
                desc = desc.members[token]
            token = tokens.pop(0)
            result = token in desc.members
        return result


def _arrays_to_json(arrays):
    if arrays is None:
        return None
    return {k: dace.serialize.to_json(v) for k, v in arrays.items()}


def _arrays_from_json(obj, context=None):
    if obj is None:
        return {}
    return {k: dace.serialize.from_json(v, context) for k, v in obj.items()}


def _nested_arrays_from_json(obj, context=None):
    if obj is None:
        return NestedDict({})
    return NestedDict({k: dace.serialize.from_json(v, context) for k, v in obj.items()})


def _replace_dict_keys(d, old, new):
    if old in d:
        if new in d:
            warnings.warn('"%s" already exists in SDFG' % new)
        d[new] = d[old]
        del d[old]


def _replace_dict_values(d, old, new):
    for k, v in d.items():
        if v == old:
            d[k] = new


def _assignments_from_string(astr):
    """ Returns a dictionary of assignments from a semicolon-delimited
        string of expressions. """

    result = {}
    for aitem in astr.split(';'):
        aitem = aitem.strip()
        m = re.search(r'([^=\s]+)\s*=\s*([^=]+)', aitem)
        result[m.group(1)] = m.group(2)

    return result


def _assignments_to_string(assdict):
    """ Returns a semicolon-delimited string from a dictionary of assignment
        expressions. """
    return '; '.join(['%s=%s' % (k, v) for k, v in assdict.items()])


def memlets_in_ast(node: ast.AST, arrays: Dict[str, dt.Data]) -> List[mm.Memlet]:
    """
    Generates a list of memlets from each of the subscripts that appear in the Python AST.
    Assumes the subscript slice can be coerced to a symbolic expression (e.g., no indirect access).

    :param node: The AST node to find memlets in.
    :param arrays: A dictionary mapping array names to their data descriptors (a-la ``sdfg.arrays``)
    :return: A list of Memlet objects in the order they appear in the AST.
    """
    result: List[mm.Memlet] = []

    for subnode in ast.walk(node):
        if isinstance(subnode, ast.Subscript):
            data = astutils.rname(subnode.value)
            data, slc = astutils.subscript_to_slice(subnode, arrays)
            subset = sbs.Range(slc)
            result.append(mm.Memlet(data=data, subset=subset))

    return result


@make_properties
class LogicalGroup(object):
    """ Logical element groupings on a per-SDFG level.
    """

    nodes = ListProperty(element_type=tuple, desc='Nodes in this group given by [State, Node] id tuples')
    states = ListProperty(element_type=int, desc='States in this group given by their ids')
    name = Property(dtype=str, desc='Logical group name')
    color = Property(dtype=str, desc='Color for the group, given as a hexadecimal string')

    def __init__(self, name, color, nodes=[], states=[]):
        self.nodes = nodes
        self.states = states
        self.color = color
        self.name = name

    def to_json(self):
        retdict = dace.serialize.all_properties_to_json(self)
        retdict['type'] = type(self).__name__
        return retdict

    @staticmethod
    def from_json(json_obj, context=None):
        ret = LogicalGroup('', '')
        dace.serialize.set_properties_from_json(ret, json_obj, context=context, ignore_properties={'type'})
        return ret


@make_properties
class InterstateEdge(object):
    """ An SDFG state machine edge. These edges can contain a condition
        (which may include data accesses for data-dependent decisions) and
        zero or more assignments of values to inter-state variables (e.g.,
        loop iterates).
    """

    assignments = Property(dtype=dict,
                           desc="Assignments to perform upon transition (e.g., 'x=x+1; y = 0')",
                           from_string=_assignments_from_string,
                           to_string=_assignments_to_string)
    condition = CodeProperty(desc="Transition condition", default=CodeBlock("1"))

    def __init__(self, condition: CodeBlock = None, assignments=None):
        if condition is None:
            condition = CodeBlock("1")

        if assignments is None:
            assignments = {}

        if isinstance(condition, str):
            self.condition = CodeBlock(condition)
        elif isinstance(condition, ast.AST):
            self.condition = CodeBlock([condition])
        elif isinstance(condition, list):
            self.condition = CodeBlock(condition)
        else:
            self.condition = condition
        self.assignments = {k: InterstateEdge._convert_assignment(v) for k, v in assignments.items()}
        self._cond_sympy = None
        self._uncond = None

    def __setattr__(self, name: str, value: Any) -> None:
        if name == 'condition' or name == '_condition':
            super().__setattr__('_cond_sympy', None)
            super().__setattr__('_uncond', None)
        return super().__setattr__(name, value)

    @staticmethod
    def _convert_assignment(assignment) -> str:
        if isinstance(assignment, ast.AST):
            return CodeBlock(assignment).as_string
        return str(assignment)

    def is_unconditional(self):
        """ Returns True if the state transition is unconditional. """
        if self._uncond is not None:
            return self._uncond
        self._uncond = (self.condition is None or InterstateEdge.condition.to_string(self.condition).strip() == "1"
                        or self.condition.as_string == "")
        return self._uncond

    def condition_sympy(self):
        if self._cond_sympy is not None:
            return self._cond_sympy
        self._cond_sympy = symbolic.pystr_to_symbolic(self.condition.as_string)
        return self._cond_sympy

    def read_symbols(self) -> Set[str]:
        """
        Returns a set of symbols read in this edge (including symbols in the condition and assignment values).
        """
        # Symbols in conditions and assignments
        result = set(map(str, dace.symbolic.symbols_in_ast(self.condition.code[0])))
        for assign in self.assignments.values():
            result |= symbolic.free_symbols_and_functions(assign)

        return result

    def used_symbols(self, all_symbols: bool) -> Set[str]:
        """ Returns a set of symbols used in this edge's properties. """
        # NOTE: The former algorithm for computing an edge's free symbols was:
        #       `self.read_symbols() - set(self.assignments.keys())`
        #       The issue with the above algorithm is that any symbols that are first read and then assigned will not
        #       be considered free symbols. For example, the former algorithm will fail for the following edges:
        #       - assignments = {'i': 'i + 1'}
        #       - condition = 'i < 10', assignments = {'i': '3'}
        #       - assignments = {'j': 'i + 1', 'i': '3'}
        #       The new algorithm below addresses the issue by iterating over the edge's condition and assignments and
        #       exlcuding keys from being considered "defined" if they have been already read.

        # Symbols in conditions are always free, because the condition is executed before the assignments
        cond_symbols = set(map(str, dace.symbolic.symbols_in_ast(self.condition.code[0])))
        # Symbols in assignment keys are candidate defined symbols
        lhs_symbols = set()
        # Symbols in assignment values are candidate free symbols
        rhs_symbols = set()
        for lhs, rhs in self.assignments.items():
            # Always add LHS symbols to the set of candidate free symbols
            rhs_symbols |= set(map(str, dace.symbolic.symbols_in_ast(ast.parse(rhs))))
            # Add the RHS to the set of candidate defined symbols ONLY if it has not been read yet
            # This also solves the ordering issue that may arise in cases like the 3rd example above
            if lhs not in cond_symbols and lhs not in rhs_symbols:
                lhs_symbols.add(lhs)
        # Return the set of candidate free symbols minus the set of candidate defined symbols
        return (cond_symbols | rhs_symbols) - lhs_symbols

    @property
    def free_symbols(self) -> Set[str]:
        """ Returns a set of symbols used in this edge's properties. """
        return self.used_symbols(all_symbols=True)

    def replace_dict(self, repl: Dict[str, str], replace_keys=True) -> None:
        """
        Replaces all given keys with their corresponding values.

        :param repl: Replacement dictionary.
        :param replace_keys: If False, skips replacing assignment keys.
        """
        if not repl:
            return

        if replace_keys:
            for name, new_name in repl.items():
                _replace_dict_keys(self.assignments, name, new_name)

        for k, v in self.assignments.items():
            vast = ast.parse(v)
            vast = astutils.ASTFindReplace(repl).visit(vast)
            newv = astutils.unparse(vast)
            if newv != v:
                self.assignments[k] = newv
        condition = ast.parse(self.condition.as_string)
        condition = astutils.ASTFindReplace(repl).visit(condition)
        newc = astutils.unparse(condition)
        if newc != condition:
            self.condition.as_string = newc
            self._uncond = None
            self._cond_sympy = None

    def replace(self, name: str, new_name: str, replace_keys=True) -> None:
        """
        Replaces all occurrences of ``name`` with ``new_name``.

        :param name: The source name.
        :param new_name: The replacement name.
        :param replace_keys: If False, skips replacing assignment keys.
        """
        self.replace_dict({name: new_name}, replace_keys)

    def new_symbols(self, sdfg, symbols) -> Dict[str, dtypes.typeclass]:
        """
        Returns a mapping between symbols defined by this edge (i.e.,
        assignments) to their type.
        """
        from dace.codegen.tools.type_inference import infer_expr_type

        if sdfg is not None:
            alltypes = copy.copy(symbols)
            alltypes.update({k: v.dtype for k, v in sdfg.arrays.items()})
        else:
            alltypes = symbols

        inferred_lhs_symbols = {k: infer_expr_type(v, alltypes) for k, v in self.assignments.items()}

        # Symbols in assignment keys are candidate newly defined symbols
        lhs_symbols = set()
        # Symbols already defined
        rhs_symbols = set()
        for lhs, rhs in self.assignments.items():
            rhs_symbols |= symbolic.free_symbols_and_functions(rhs)
            # Only add LHS to the set of candidate newly defined symbols if it has not been defined yet
            if lhs not in rhs_symbols:
                lhs_symbols.add(lhs)

        return {k: v for k, v in inferred_lhs_symbols.items() if k in lhs_symbols}

    def get_read_memlets(self, arrays: Dict[str, dt.Data]) -> List[mm.Memlet]:
        """
        Returns a list of memlets (with data descriptors and subsets) used in this edge. This includes
        both reads in the condition and in every assignment.

        :param arrays: A dictionary mapping names to their corresponding data descriptors (a-la ``sdfg.arrays``)
        :return: A list of Memlet objects for each read.
        """
        result: List[mm.Memlet] = []
        result.extend(memlets_in_ast(self.condition.code[0], arrays))
        for assign in self.assignments.values():
            vast = ast.parse(assign)
            result.extend(memlets_in_ast(vast, arrays))

        return result

    def to_json(self, parent=None):
        return {
            'type': type(self).__name__,
            'attributes': dace.serialize.all_properties_to_json(self),
            'label': self.label
        }

    @staticmethod
    def from_json(json_obj, context=None):
        # Create dummy object
        ret = InterstateEdge()
        dace.serialize.set_properties_from_json(ret, json_obj, context=context)

        return ret

    @property
    def label(self):
        assignments = ','.join(['%s=%s' % (k, v) for k, v in self.assignments.items()])

        # Edge with assigment only (no condition)
        if self.condition.as_string == '1':
            # Edge without conditions or assignments
            if len(self.assignments) == 0:
                return ''
            return assignments

        # Edge with condition only (no assignment)
        if len(self.assignments) == 0:
            return self.condition.as_string

        # Edges with assigments and conditions
        return self.condition.as_string + '; ' + assignments


@make_properties
class SDFG(OrderedDiGraph[SDFGState, InterstateEdge]):
    """ The main intermediate representation of code in DaCe.

        A Stateful DataFlow multiGraph (SDFG) is a directed graph of directed
        acyclic multigraphs (i.e., where two nodes can be connected by more
        than one edge). The top-level directed graph represents a state
        machine, where edges can contain state transition conditions and
        assignments (see the `InterstateEdge` class documentation). The nested
        acyclic multigraphs represent dataflow, where nodes may represent data
        regions in memory, tasklets, or parametric graph scopes (see
        `dace.sdfg.nodes` for a full list of available node types); edges in
        the multigraph represent data movement using memlets, as described in
        the `Memlet` class documentation.
    """

    name = Property(dtype=str, desc="Name of the SDFG")
    arg_names = ListProperty(element_type=str, desc='Ordered argument names (used for calling conventions).')
    constants_prop = Property(dtype=dict, default={}, desc="Compile-time constants")
    _arrays = Property(dtype=NestedDict,
                       desc="Data descriptors for this SDFG",
                       to_json=_arrays_to_json,
                       from_json=_nested_arrays_from_json)
    symbols = DictProperty(str, dtypes.typeclass, desc="Global symbols for this SDFG")

    instrument = EnumProperty(dtype=dtypes.InstrumentationType,
                              desc="Measure execution statistics with given method",
                              default=dtypes.InstrumentationType.No_Instrumentation)

    global_code = DictProperty(str, CodeBlock, desc="Code generated in a global scope on the output files.")
    init_code = DictProperty(str, CodeBlock, desc="Code generated in the `__dace_init` function.")
    exit_code = DictProperty(str, CodeBlock, desc="Code generated in the `__dace_exit` function.")

    orig_sdfg = OptionalSDFGReferenceProperty(allow_none=True)
    transformation_hist = TransformationHistProperty()

    logical_groups = ListProperty(element_type=LogicalGroup, desc='Logical groupings of nodes and edges')

    openmp_sections = Property(dtype=bool,
                               default=Config.get_bool('compiler', 'cpu', 'openmp_sections'),
                               desc='Whether to generate OpenMP sections in code')

    debuginfo = DebugInfoProperty(allow_none=True)

    _pgrids = DictProperty(str,
                           ProcessGrid,
                           desc="Process-grid descriptors for this SDFG",
                           to_json=_arrays_to_json,
                           from_json=_arrays_from_json)
    _subarrays = DictProperty(str,
                              SubArray,
                              desc="Sub-array descriptors for this SDFG",
                              to_json=_arrays_to_json,
                              from_json=_arrays_from_json)
    _rdistrarrays = DictProperty(str,
                                 RedistrArray,
                                 desc="Sub-array redistribution descriptors for this SDFG",
                                 to_json=_arrays_to_json,
                                 from_json=_arrays_from_json)

    callback_mapping = DictProperty(str,
                                    str,
                                    desc='Mapping between callback name and its original callback '
                                    '(for when the same callback is used with a different signature)')

    def __init__(self,
                 name: str,
                 constants: Dict[str, Tuple[dt.Data, Any]] = None,
                 propagate: bool = True,
                 parent=None):
        """ Constructs a new SDFG.

            :param name: Name for the SDFG (also used as the filename for
                         the compiled shared library).
            :param symbols: Additional dictionary of symbol names -> types that the SDFG
                            defines, apart from symbolic data sizes.
            :param propagate: If False, disables automatic propagation of
                              memlet subsets from scopes outwards. Saves
                              processing time but disallows certain
                              transformations.
            :param parent: The parent SDFG or SDFG state (for nested SDFGs).
        """
        super(SDFG, self).__init__()
        self.name = name
        if name is not None and not validate_name(name):
            raise InvalidSDFGError('Invalid SDFG name "%s"' % name, self, None)

        self.constants_prop = {}
        if constants is not None:
            for cstname, (cst_dtype, cstval) in constants.items():
                self.add_constant(cstname, cstval, cst_dtype)

        self._propagate = propagate
        self._parent = parent
        self.symbols = {}
        self._parent_sdfg = None
        self._parent_nsdfg_node = None
        self._sdfg_list = [self]
        self._start_state: Optional[int] = None
        self._cached_start_state: Optional[SDFGState] = None
        self._arrays = NestedDict()  # type: Dict[str, dt.Array]
        self._labels: Set[str] = set()
        self.global_code = {'frame': CodeBlock("", dtypes.Language.CPP)}
        self.init_code = {'frame': CodeBlock("", dtypes.Language.CPP)}
        self.exit_code = {'frame': CodeBlock("", dtypes.Language.CPP)}
        self.orig_sdfg = None
        self.transformation_hist = []
        self.callback_mapping = {}
        # Counter to make it easy to create temp transients
        self._temp_transients = 0

        # Helper fields to avoid code generation and compilation
        self._regenerate_code = True
        self._recompile = True

        # Grid-distribution-related fields
        self._pgrids = {}
        self._subarrays = {}
        self._rdistrarrays = {}

        # Counter to resolve name conflicts
        self._orig_name = name
        self._num = 0

    def __deepcopy__(self, memo):
        cls = self.__class__
        result = cls.__new__(cls)
        memo[id(self)] = result
        for k, v in self.__dict__.items():
            # Skip derivative attributes
            if k in ('_cached_start_state', '_edges', '_nodes', '_parent', '_parent_sdfg', '_parent_nsdfg_node',
                     '_sdfg_list', '_transformation_hist'):
                continue
            setattr(result, k, copy.deepcopy(v, memo))
        # Copy edges and nodes
        result._edges = copy.deepcopy(self._edges, memo)
        result._nodes = copy.deepcopy(self._nodes, memo)
        result._cached_start_state = copy.deepcopy(self._cached_start_state, memo)
        # Copy parent attributes
        for k in ('_parent', '_parent_sdfg', '_parent_nsdfg_node'):
            if id(getattr(self, k)) in memo:
                setattr(result, k, memo[id(getattr(self, k))])
            else:
                setattr(result, k, None)
        # Copy SDFG list and transformation history
        if hasattr(self, '_transformation_hist'):
            setattr(result, '_transformation_hist', copy.deepcopy(self._transformation_hist, memo))
        result._sdfg_list = []
        if self._parent_sdfg is None:
            # Avoid import loops
            from dace.transformation.passes.fusion_inline import FixNestedSDFGReferences

            result._sdfg_list = result.reset_sdfg_list()
            fixed = FixNestedSDFGReferences().apply_pass(result, {})
            if fixed:
                warnings.warn(f'Fixed {fixed} nested SDFG parent references during deep copy.')

        return result

    @property
    def sdfg_id(self):
        """
        Returns the unique index of the current SDFG within the current
        tree of SDFGs (top-level SDFG is 0, nested SDFGs are greater).
        """
        return self.sdfg_list.index(self)

    def to_json(self, hash=False):
        """ Serializes this object to JSON format.

            :return: A string representing the JSON-serialized SDFG.
        """
        # Location in the SDFG list (only for root SDFG)
        if self.parent_sdfg is None:
            self.reset_sdfg_list()

        tmp = super().to_json()

        # Ensure properties are serialized correctly
        tmp['attributes']['constants_prop'] = json.loads(dace.serialize.dumps(tmp['attributes']['constants_prop']))

        tmp['sdfg_list_id'] = int(self.sdfg_id)
        tmp['start_state'] = self._start_state

        tmp['attributes']['name'] = self.name
        if hash:
            tmp['attributes']['hash'] = self.hash_sdfg(tmp)

        if int(self.sdfg_id) == 0:
            tmp['dace_version'] = dace.__version__

        return tmp

    @classmethod
    def from_json(cls, json_obj, context_info=None):
        context_info = context_info or {'sdfg': None}
        _type = json_obj['type']
        if _type != cls.__name__:
            raise TypeError("Class type mismatch")

        attrs = json_obj['attributes']
        nodes = json_obj['nodes']
        edges = json_obj['edges']

        ret = SDFG(name=attrs['name'],
                   constants=dace.serialize.loads(dace.serialize.dumps(attrs['constants_prop'])),
                   parent=context_info['sdfg'])

        dace.serialize.set_properties_from_json(ret,
                                                json_obj,
                                                ignore_properties={'constants_prop', 'name', 'hash', 'start_state'})

        nodelist = []
        for n in nodes:
            nci = copy.copy(context_info)
            nci['sdfg'] = ret

            state = SDFGState.from_json(n, context=nci)
            ret.add_node(state)
            nodelist.append(state)

        for e in edges:
            e = dace.serialize.from_json(e)
            ret.add_edge(nodelist[int(e.src)], nodelist[int(e.dst)], e.data)

        if 'start_state' in json_obj:
            ret._start_state = json_obj['start_state']

        return ret

    def hash_sdfg(self, jsondict: Optional[Dict[str, Any]] = None) -> str:
        """
        Returns a hash of the current SDFG, without considering IDs and attribute names.

        :param jsondict: If not None, uses given JSON dictionary as input.
        :return: The hash (in SHA-256 format).
        """

        def keyword_remover(json_obj: Any, last_keyword=""):
            # Makes non-unique in SDFG hierarchy v2
            # Recursively remove attributes from the SDFG which are not used in
            # uniquely representing the SDFG. This, among other things, includes
            # the hash, name, transformation history, and meta attributes.
            if isinstance(json_obj, dict):
                if 'sdfg_list_id' in json_obj:
                    del json_obj['sdfg_list_id']

                keys_to_delete = []
                kv_to_recurse = []
                for key, value in json_obj.items():
                    if (isinstance(key, str)
                            and (key.startswith('_meta_')
                                 or key in ['name', 'hash', 'orig_sdfg', 'transformation_hist', 'instrument'])):
                        keys_to_delete.append(key)
                    else:
                        kv_to_recurse.append((key, value))

                for key in keys_to_delete:
                    del json_obj[key]

                for key, value in kv_to_recurse:
                    keyword_remover(value, last_keyword=key)
            elif isinstance(json_obj, (list, tuple)):
                for value in json_obj:
                    keyword_remover(value)

        # Clean SDFG of nonstandard objects
        jsondict = (json.loads(json.dumps(jsondict)) if jsondict is not None else self.to_json())

        keyword_remover(jsondict)  # Make non-unique in SDFG hierarchy

        string_representation = json.dumps(jsondict)  # dict->str
        hsh = sha256(string_representation.encode('utf-8'))
        return hsh.hexdigest()

    @property
    def arrays(self):
        """ Returns a dictionary of data descriptors (`Data` objects) used
            in this SDFG, with an extra `None` entry for empty memlets.
        """
        return self._arrays

    @property
    def process_grids(self):
        """ Returns a dictionary of process-grid descriptors (`ProcessGrid` objects) used in this SDFG. """
        return self._pgrids

    @property
    def subarrays(self):
        """ Returns a dictionary of sub-array descriptors (`SubArray` objects) used in this SDFG. """
        return self._subarrays

    @property
    def rdistrarrays(self):
        """ Returns a dictionary of sub-array redistribution descriptors (`RedistrArray` objects) used in this SDFG. """
        return self._rdistrarrays

    def data(self, dataname: str):
        """ Looks up a data descriptor from its name, which can be an array, stream, or scalar symbol. """
        if dataname in self._arrays:
            return self._arrays[dataname]
        if str(dataname) in self.symbols:
            return self.symbols[str(dataname)]
        if dataname in self.constants_prop:
            return self.constants_prop[dataname][0]
        raise KeyError('Data descriptor with name "%s" not found in SDFG' % dataname)

    def replace(self, name: str, new_name: str):
        """ Finds and replaces all occurrences of a symbol or array name in SDFG.

            :param name: Name to find.
            :param new_name: Name to replace.
            :raise FileExistsError: If name and new_name already exist as data descriptors or symbols.
        """
        if name == new_name:
            return
        self.replace_dict({name: new_name})

    def replace_dict(self,
                     repldict: Dict[str, str],
                     symrepl: Optional[Dict[symbolic.SymbolicType, symbolic.SymbolicType]] = None,
                     replace_in_graph: bool = True,
                     replace_keys: bool = True) -> None:
        """
        Replaces all occurrences of keys in the given dictionary with the mapped
        values.

        :param repldict: The replacement dictionary.
        :param replace_keys: If False, skips replacing assignment keys.
        :param symrepl: A symbolic expression replacement dictionary (for performance reasons).
        :param replace_in_graph: Whether to replace in SDFG nodes / edges.
        :param replace_keys: If True, replaces in SDFG property names (e.g., array, symbol, and constant names).
        """
        symrepl = symrepl or {
            symbolic.symbol(k): symbolic.pystr_to_symbolic(v) if isinstance(k, str) else v
            for k, v in repldict.items()
        }

        # Replace in arrays and symbols (if a variable name)
        if replace_keys:
            for name, new_name in repldict.items():
                if validate_name(new_name):
                    _replace_dict_keys(self._arrays, name, new_name)
                    _replace_dict_keys(self.symbols, name, new_name)
                    _replace_dict_keys(self.constants_prop, name, new_name)
                    _replace_dict_keys(self.callback_mapping, name, new_name)
                    _replace_dict_values(self.callback_mapping, name, new_name)

        # Replace inside data descriptors
        for array in self.arrays.values():
            replace_properties_dict(array, repldict, symrepl)

        if replace_in_graph:
            # Replace in inter-state edges
            for edge in self.edges():
                edge.data.replace_dict(repldict, replace_keys=replace_keys)

            # Replace in states
            for state in self.nodes():
                state.replace_dict(repldict, symrepl)

    def add_symbol(self, name, stype):
        """ Adds a symbol to the SDFG.

            :param name: Symbol name.
            :param stype: Symbol type.
        """
        if name in self.symbols:
            raise FileExistsError('Symbol "%s" already exists in SDFG' % name)
        if not isinstance(stype, dtypes.typeclass):
            stype = dtypes.DTYPE_TO_TYPECLASS[stype]
        self.symbols[name] = stype

    def remove_symbol(self, name):
        """ Removes a symbol from the SDFG.

            :param name: Symbol name.
        """
        del self.symbols[name]
        # Clean up from symbol mapping if this SDFG is nested
        nsdfg = self.parent_nsdfg_node
        if nsdfg is not None and name in nsdfg.symbol_mapping:
            del nsdfg.symbol_mapping[name]

    @property
    def start_state(self):
        """ Returns the starting state of this SDFG. """
        if self._cached_start_state is not None:
            return self._cached_start_state

        source_nodes = self.source_nodes()
        if len(source_nodes) == 1:
            self._cached_start_state = source_nodes[0]
            return source_nodes[0]
        # If starting state is ambiguous (i.e., loop to initial state or more
        # than one possible start state), allow manually overriding start state
        if self._start_state is not None:
            self._cached_start_state = self.node(self._start_state)
            return self._cached_start_state
        raise ValueError('Ambiguous or undefined starting state for SDFG, '
                         'please use "is_start_state=True" when adding the '
                         'starting state with "add_state"')

    @start_state.setter
    def start_state(self, state_id):
        """ Manually sets the starting state of this SDFG.

            :param state_id: The node ID (use `node_id(state)`) of the
                             state to set.
        """
        if state_id < 0 or state_id >= self.number_of_nodes():
            raise ValueError("Invalid state ID")
        self._start_state = state_id
        self._cached_start_state = self.node(state_id)

    def set_global_code(self, cpp_code: str, location: str = 'frame'):
        """
        Sets C++ code that will be generated in a global scope on
        one of the generated code files.

        :param cpp_code: The code to set.
        :param location: The file/backend in which to generate the code.
                         Options are None (all files), "frame", "openmp",
                         "cuda", "xilinx", "intel_fpga", or any code generator
                         name.
        """
        self.global_code[location] = CodeBlock(cpp_code, dace.dtypes.Language.CPP)

    def set_init_code(self, cpp_code: str, location: str = 'frame'):
        """
        Sets C++ code that will be generated in the __dace_init_* functions on
        one of the generated code files.

        :param cpp_code: The code to set.
        :param location: The file/backend in which to generate the code.
                         Options are None (all files), "frame", "openmp",
                         "cuda", "xilinx", "intel_fpga", or any code generator
                         name.
        """
        self.init_code[location] = CodeBlock(cpp_code, dtypes.Language.CPP)

    def set_exit_code(self, cpp_code: str, location: str = 'frame'):
        """
        Sets C++ code that will be generated in the __dace_exit_* functions on
        one of the generated code files.

        :param cpp_code: The code to set.
        :param location: The file/backend in which to generate the code.
                         Options are None (all files), "frame", "openmp",
                         "cuda", "xilinx", "intel_fpga", or any code generator
                         name.
        """
        self.exit_code[location] = CodeBlock(cpp_code, dtypes.Language.CPP)

    def append_global_code(self, cpp_code: str, location: str = 'frame'):
        """
        Appends C++ code that will be generated in a global scope on
        one of the generated code files.

        :param cpp_code: The code to set.
        :param location: The file/backend in which to generate the code.
                         Options are None (all files), "frame", "openmp",
                         "cuda", "xilinx", "intel_fpga", or any code generator
                         name.
        """
        if location not in self.global_code:
            self.global_code[location] = CodeBlock('', dtypes.Language.CPP)
        self.global_code[location].code += cpp_code

    def append_init_code(self, cpp_code: str, location: str = 'frame'):
        """
        Appends C++ code that will be generated in the __dace_init_* functions on
        one of the generated code files.

        :param cpp_code: The code to append.
        :param location: The file/backend in which to generate the code.
                         Options are None (all files), "frame", "openmp",
                         "cuda", "xilinx", "intel_fpga", or any code generator
                         name.
        """
        if location not in self.init_code:
            self.init_code[location] = CodeBlock('', dtypes.Language.CPP)
        self.init_code[location].code += cpp_code

    def append_exit_code(self, cpp_code: str, location: str = 'frame'):
        """
        Appends C++ code that will be generated in the __dace_exit_* functions on
        one of the generated code files.

        :param cpp_code: The code to append.
        :param location: The file/backend in which to generate the code.
                         Options are None (all files), "frame", "openmp",
                         "cuda", "xilinx", "intel_fpga", or any code generator
                         name.
        """
        if location not in self.exit_code:
            self.exit_code[location] = CodeBlock('', dtypes.Language.CPP)
        self.exit_code[location].code += cpp_code

    def prepend_exit_code(self, cpp_code: str, location: str = 'frame'):
        """
        Prepends C++ code that will be generated in the __dace_exit_* functions on
        one of the generated code files.

        :param cpp_code: The code to prepend.
        :param location: The file/backend in which to generate the code.
                         Options are None (all files), "frame", "openmp",
                         "cuda", "xilinx", "intel_fpga", or any code generator
                         name.
        """
        if location not in self.exit_code:
            self.exit_code[location] = CodeBlock('', dtypes.Language.CPP)
        self.exit_code[location].code = cpp_code + self.exit_code[location].code

    def append_transformation(self, transformation):
        """
        Appends a transformation to the treansformation history of this SDFG.
        If this is the first transformation being applied, it also saves the
        initial state of the SDFG to return to and play back the history.

        :param transformation: The transformation to append.
        """
        if Config.get_bool('store_history') is False:
            return
        # Make sure the transformation is appended to the root SDFG.
        if self.sdfg_id != 0:
            self.sdfg_list[0].append_transformation(transformation)
            return

        if not self.orig_sdfg:
            clone = copy.deepcopy(self)
            clone.transformation_hist = []
            clone.orig_sdfg = None
            self.orig_sdfg = clone
        self.transformation_hist.append(transformation)

    ##########################################
    # Instrumentation-related methods

    def is_instrumented(self) -> bool:
        """ Returns True if the SDFG has performance instrumentation enabled on
            it or any of its elements. """
        if self.instrument != dtypes.InstrumentationType.No_Instrumentation:
            return True
        try:
            next(n for n, _ in self.all_nodes_recursive()
                 if hasattr(n, 'instrument') and n.instrument != dtypes.InstrumentationType.No_Instrumentation)
            return True
        except StopIteration:
            return False

    def get_instrumentation_reports(self) -> List['InstrumentationReport']:
        """
        Returns a list of instrumentation reports from previous runs of
        this SDFG.

        :return: A List of timestamped InstrumentationReport objects.
        """
        # Avoid import loops
        from dace.codegen.instrumentation import InstrumentationReport

        path = os.path.join(self.build_folder, 'perf')
        return [
            InstrumentationReport(os.path.join(path, fname)) for fname in os.listdir(path)
            if fname.startswith('report-')
        ]

    def clear_instrumentation_reports(self):
        """
        Clears the instrumentation report folder of this SDFG.
        """
        path = os.path.join(self.build_folder, 'perf')
        for fname in os.listdir(path):
            if not fname.startswith('report-'):
                continue
            os.unlink(os.path.join(path, fname))

    def get_latest_report_path(self) -> Optional[str]:
        """
        Returns an instrumentation report file path from the latest run of this SDFG, or
        None if the file does not exist.

        :return: A path to the latest instrumentation report, or None if one does not exist.
        """
        path = os.path.join(self.build_folder, 'perf')
        files = [f for f in os.listdir(path) if f.startswith('report-')]
        if len(files) == 0:
            return None

        return os.path.join(path, sorted(files, reverse=True)[0])

    def get_latest_report(self) -> Optional['InstrumentationReport']:
        """
        Returns an instrumentation report from the latest run of this SDFG, or
        None if the file does not exist.

        :return: A timestamped InstrumentationReport object, or None if does not exist.
        """
        # Avoid import loops
        from dace.codegen.instrumentation import InstrumentationReport

        path = self.get_latest_report_path()
        if path is None:
            return None

        return InstrumentationReport(path)

    def get_instrumented_data(self, timestamp: Optional[int] = None) -> Optional['InstrumentedDataReport']:
        """
        Returns an instrumented data report from the latest run of this SDFG, with a given timestamp, or
        None if no reports exist.

        :param timestamp: An optional timestamp to use for the report.
        :return: An InstrumentedDataReport object, or None if one does not exist.
        """
        # Avoid import loops
        from dace.codegen.instrumentation.data.data_report import InstrumentedDataReport

        if timestamp is None:
            reports = self.available_data_reports()
            if not reports:
                return None
            timestamp = sorted(reports)[-1]

        folder = os.path.join(self.build_folder, 'data', str(timestamp))
        if not os.path.exists(folder):
            return None

        return InstrumentedDataReport(self, folder)

    def available_data_reports(self) -> List[str]:
        """
        Returns a list of available instrumented data reports for this SDFG.
        """
        path = os.path.join(self.build_folder, 'data')
        if os.path.exists(path):
            return os.listdir(path)
        else:
            return []

    def clear_data_reports(self):
        """
        Clears the instrumented data report folders of this SDFG.
        """
        reports = self.available_data_reports()
        path = os.path.join(self.build_folder, 'data')
        for report in reports:
            shutil.rmtree(os.path.join(path, report))

    def call_with_instrumented_data(self, dreport: 'InstrumentedDataReport', *args, **kwargs):
        """
        Invokes an SDFG with an instrumented data report, generating and compiling code if necessary. 
        Arguments given as ``args`` and ``kwargs`` will be overriden by the data containers defined in the report.

        :param dreport: The instrumented data report to use upon calling.
        :param args: Arguments to call SDFG with.
        :param kwargs: Keyword arguments to call SDFG with.
        :return: The return value(s) of this SDFG.
        """
        from dace.codegen.compiled_sdfg import CompiledSDFG  # Avoid import loop

        binaryobj: CompiledSDFG = self.compile()
        set_report = binaryobj.get_exported_function('__dace_set_instrumented_data_report')
        if set_report is None:
            raise ValueError(
                'Data instrumentation report function not found. This is likely because the SDFG is not instrumented '
                'with `dace.DataInstrumentationType.Restore`')

        # Initialize the compiled SDFG to get the handle, then set the report folder
        handle = binaryobj.initialize(*args, **kwargs)
        set_report(handle, ctypes.c_char_p(os.path.abspath(dreport.folder).encode('utf-8')))

        # Verify passed arguments (if enabled)
        if Config.get_bool('frontend', 'check_args'):
            self.argument_typecheck(args, kwargs)
        return binaryobj(*args, **kwargs)

    ##########################################

    @property
    def build_folder(self) -> str:
        """ Returns a relative path to the build cache folder for this SDFG. """
        if hasattr(self, '_build_folder'):
            return self._build_folder
        cache_config = Config.get('cache')
        base_folder = Config.get('default_build_folder')
        if cache_config == 'single':
            # Always use the same directory, overwriting any other program,
            # preventing parallelism and caching of multiple programs, but
            # saving space and potentially build time
            return os.path.join(base_folder, 'single_cache')
        elif cache_config == 'hash':
            # Any change to the SDFG will result in a new cache folder
            md5_hash = md5(str(self.to_json()).encode('utf-8')).hexdigest()
            return os.path.join(base_folder, f'{self.name}_{md5_hash}')
        elif cache_config == 'unique':
            # Base name on location in memory, so no caching is possible between
            # processes or subsequent invocations
            md5_hash = md5(str(os.getpid()).encode('utf-8')).hexdigest()
            return os.path.join(base_folder, f'{self.name}_{md5_hash}')
        elif cache_config == 'name':
            # Overwrites previous invocations, and can clash with other programs
            # if executed in parallel in the same working directory
            return os.path.join(base_folder, self.name)
        else:
            raise ValueError(f'Unknown cache configuration: {cache_config}')

    @build_folder.setter
    def build_folder(self, newfolder: str):
        self._build_folder = newfolder

    def remove_data(self, name, validate=True):
        """ Removes a data descriptor from the SDFG.

            :param name: The name of the data descriptor to remove.
            :param validate: If True, verifies that there are no access
                             nodes that are using this data descriptor
                             prior to removing it.
        """

        # Verify that the data descriptor exists
        if name not in self._arrays:
            return

        # Verify that there are no access nodes that use this data
        if validate:
            for state in self.nodes():
                for node in state.nodes():
                    if isinstance(node, nd.AccessNode) and node.data == name:
                        raise ValueError(f"Cannot remove data descriptor "
                                         f"{name}: it is accessed by node "
                                         f"{node} in state {state}.")

        del self._arrays[name]

    def reset_sdfg_list(self):
        if self.parent_sdfg is not None:
            return self.parent_sdfg.reset_sdfg_list()
        else:
            # Propagate new SDFG list to all children
            all_sdfgs = list(self.all_sdfgs_recursive())
            for sd in all_sdfgs:
                sd._sdfg_list = all_sdfgs
        return self._sdfg_list

    def update_sdfg_list(self, sdfg_list):
        # TODO: Refactor
        sub_sdfg_list = self._sdfg_list
        for sdfg in sdfg_list:
            if sdfg not in sub_sdfg_list:
                sub_sdfg_list.append(sdfg)
        if self._parent_sdfg is not None:
            self._parent_sdfg.update_sdfg_list(sub_sdfg_list)
            self._sdfg_list = self._parent_sdfg.sdfg_list
            for sdfg in sub_sdfg_list:
                sdfg._sdfg_list = self._sdfg_list
        else:
            self._sdfg_list = sub_sdfg_list

    @property
    def sdfg_list(self) -> List['SDFG']:
        return self._sdfg_list

    def set_sourcecode(self, code: str, lang=None):
        """ Set the source code of this SDFG (for IDE purposes).

            :param code: A string of source code.
            :param lang: A string representing the language of the source code,
                         for syntax highlighting and completion.
        """
        self.sourcecode = {'code': code, 'language': lang}

    @property
    def label(self):
        """ The name of this SDFG. """
        return self.name

    @property
    def constants(self):
        """ A dictionary of compile-time constants defined in this SDFG. """
        result = {}
        # Merge with parent's constants
        if self._parent_sdfg is not None:
            result.update(self._parent_sdfg.constants)

        def cast(dtype: dt.Data, value: Any):
            """ Cast a value to the given data type. """
            if isinstance(dtype, dt.Array):
                return value
            elif isinstance(dtype, dt.Scalar):
                return dtype.dtype(value)
            raise TypeError('Unsupported data type %s' % dtype)

        result.update({k: cast(*v) for k, v in self.constants_prop.items()})
        return result

    def add_constant(self, name: str, value: Any, dtype: dt.Data = None):
        """ Adds/updates a new compile-time constant to this SDFG. A constant
            may either be a scalar or a numpy ndarray thereof.

            :param name: The name of the constant.
            :param value: The constant value.
            :param dtype: Optional data type of the symbol, or None to deduce
                          automatically.
        """
        self.constants_prop[name] = (dtype or dt.create_datadescriptor(value), value)

    @property
    def propagate(self):
        return self._propagate

    @propagate.setter
    def propagate(self, propagate: bool):
        self._propagate = propagate

    @property
    def parent(self) -> SDFGState:
        """ Returns the parent SDFG state of this SDFG, if exists. """
        return self._parent

    @property
    def parent_sdfg(self) -> 'SDFG':
        """ Returns the parent SDFG of this SDFG, if exists. """
        return self._parent_sdfg

    @property
    def parent_nsdfg_node(self) -> nd.NestedSDFG:
        """ Returns the parent NestedSDFG node of this SDFG, if exists. """
        return self._parent_nsdfg_node

    @parent.setter
    def parent(self, value):
        self._parent = value

    @parent_sdfg.setter
    def parent_sdfg(self, value):
        self._parent_sdfg = value

    @parent_nsdfg_node.setter
    def parent_nsdfg_node(self, value):
        self._parent_nsdfg_node = value

    def add_node(self, node, is_start_state=False):
        """ Adds a new node to the SDFG. Must be an SDFGState or a subclass
            thereof.

            :param node: The node to add.
            :param is_start_state: If True, sets this node as the starting
                                   state.
        """
        if not isinstance(node, SDFGState):
            raise TypeError("Expected SDFGState, got " + str(type(node)))
        super(SDFG, self).add_node(node)
        self._cached_start_state = None
        if is_start_state is True:
            self.start_state = len(self.nodes()) - 1
            self._cached_start_state = node

    def remove_node(self, node: SDFGState):
        if node is self._cached_start_state:
            self._cached_start_state = None
        return super().remove_node(node)

    def add_edge(self, u, v, edge):
        """ Adds a new edge to the SDFG. Must be an InterstateEdge or a
            subclass thereof.

            :param u: Source node.
            :param v: Destination node.
            :param edge: The edge to add.
        """
        if not isinstance(u, SDFGState):
            raise TypeError("Expected SDFGState, got: {}".format(type(u).__name__))
        if not isinstance(v, SDFGState):
            raise TypeError("Expected SDFGState, got: {}".format(type(v).__name__))
        if not isinstance(edge, InterstateEdge):
            raise TypeError("Expected InterstateEdge, got: {}".format(type(edge).__name__))
        if v is self._cached_start_state:
            self._cached_start_state = None
        return super(SDFG, self).add_edge(u, v, edge)

    def states(self):
        """ Alias that returns the nodes (states) in this SDFG. """
        return self.nodes()

    def all_nodes_recursive(self) -> Iterator[Tuple[nd.Node, Union['SDFG', 'SDFGState']]]:
        """ Iterate over all nodes in this SDFG, including states, nodes in
            states, and recursive states and nodes within nested SDFGs,
            returning tuples on the form (node, parent), where the parent is
            either the SDFG (for states) or a DFG (nodes). """
        for node in self.nodes():
            yield node, self
            yield from node.all_nodes_recursive()

    def all_sdfgs_recursive(self):
        """ Iterate over this and all nested SDFGs. """
        yield self
        for state in self.nodes():
            for node in state.nodes():
                if isinstance(node, nd.NestedSDFG):
                    yield from node.sdfg.all_sdfgs_recursive()

    def all_edges_recursive(self):
        """ Iterate over all edges in this SDFG, including state edges,
            inter-state edges, and recursively edges within nested SDFGs,
            returning tuples on the form (edge, parent), where the parent is
            either the SDFG (for states) or a DFG (nodes). """
        for e in self.edges():
            yield e, self
        for node in self.nodes():
            yield from node.all_edges_recursive()

    def arrays_recursive(self):
        """ Iterate over all arrays in this SDFG, including arrays within
            nested SDFGs. Yields 3-tuples of (sdfg, array name, array)."""
        for aname, arr in self.arrays.items():
            yield self, aname, arr
        for state in self.nodes():
            for node in state.nodes():
                if isinstance(node, nd.NestedSDFG):
                    yield from node.sdfg.arrays_recursive()

    def used_symbols(self, all_symbols: bool) -> Set[str]:
        """
        Returns a set of symbol names that are used by the SDFG, but not
        defined within it. This property is used to determine the symbolic
        parameters of the SDFG.

        :param all_symbols: If False, only returns the set of symbols that will be used
                            in the generated code and are needed as arguments.
        """
        defined_syms = set()
        free_syms = set()

        # Exclude data descriptor names and constants
<<<<<<< HEAD
        for name, desc in self.arrays.items():
=======
        for name in self.arrays.keys():
>>>>>>> 3e733044
            defined_syms.add(name)

        defined_syms |= set(self.constants_prop.keys())

<<<<<<< HEAD
        # Start with the set of SDFG free symbols
        if all_symbols:
            free_syms |= set(self.symbols.keys())
            # If all_symbols is False, those symbols would only be added in the case of non-Python tasklets
=======
        # Add used symbols from init and exit code
        for code in self.init_code.values():
            free_syms |= symbolic.symbols_in_code(code.as_string, self.symbols.keys())
        for code in self.exit_code.values():
            free_syms |= symbolic.symbols_in_code(code.as_string, self.symbols.keys())
>>>>>>> 3e733044

        # Add free state symbols
        used_before_assignment = set()

        try:
            ordered_states = self.topological_sort(self.start_state)
        except ValueError:  # Failsafe (e.g., for invalid or empty SDFGs)
            ordered_states = self.nodes()

        for state in ordered_states:
            state_fsyms = state.used_symbols(all_symbols)
            free_syms |= state_fsyms

            # Add free inter-state symbols
            for e in self.out_edges(state):
                # NOTE: First we get the true InterstateEdge free symbols, then we compute the newly defined symbols by
                # subracting the (true) free symbols from the edge's assignment keys. This way we can correctly
                # compute the symbols that are used before being assigned.
                efsyms = e.data.used_symbols(all_symbols)
                defined_syms |= set(e.data.assignments.keys()) - (efsyms | state_fsyms)
                used_before_assignment.update(efsyms - defined_syms)
                free_syms |= efsyms

        # Remove symbols that were used before they were assigned
        defined_syms -= used_before_assignment

        # Add the set of SDFG symbol parameters
        # If all_symbols is False, those symbols would only be added in the case of non-Python tasklets
        if all_symbols:
            free_syms |= set(self.symbols.keys())

        # Subtract symbols defined in inter-state edges and constants
        return free_syms - defined_syms

    @property
    def free_symbols(self) -> Set[str]:
        """
        Returns a set of symbol names that are used by the SDFG, but not
        defined within it. This property is used to determine the symbolic
        parameters of the SDFG and verify that ``SDFG.symbols`` is complete.

        :note: Assumes that the graph is valid (i.e., without undefined or
               overlapping symbols).
        """
        return self.used_symbols(all_symbols=True)

    def get_all_toplevel_symbols(self) -> Set[str]:
        """
        Returns a set of all symbol names that are used by the SDFG's state machine.
        This includes all symbols in the descriptor repository and interstate edges,
        whether free or defined. Used to identify duplicates when, e.g., inlining or
        dealiasing a set of nested SDFGs.
        """
        # Exclude constants and data descriptor names
        exclude = set(self.arrays.keys()) | set(self.constants_prop.keys())

        syms = set()

        # Start with the set of SDFG free symbols
        syms |= set(self.symbols.keys())

        # Add inter-state symbols
        for e in self.edges():
            syms |= set(e.data.assignments.keys())
            syms |= e.data.free_symbols

        # Subtract exluded symbols
        return syms - exclude

    def read_and_write_sets(self) -> Tuple[Set[AnyStr], Set[AnyStr]]:
        """
        Determines what data containers are read and written in this SDFG. Does
        not include reads to subsets of containers that have previously been
        written within the same state.

        :return: A two-tuple of sets of things denoting
                 ({data read}, {data written}).
        """
        read_set = set()
        write_set = set()
        for state in self.states():
            for edge in self.in_edges(state):
                read_set |= edge.data.free_symbols & self.arrays.keys()
            # Get dictionaries of subsets read and written from each state
            rs, ws = state._read_and_write_sets()
            read_set |= rs.keys()
            write_set |= ws.keys()
        return read_set, write_set

    def arglist(self, scalars_only=False, free_symbols=None) -> Dict[str, dt.Data]:
        """
        Returns an ordered dictionary of arguments (names and types) required
        to invoke this SDFG.

        The arguments follow the following order:
        <sorted data arguments>, <sorted scalar arguments>.
        Data arguments are all the non-transient data containers in the
        SDFG; and scalar arguments are all the non-transient scalar data
        containers and free symbols (see ``SDFG.free_symbols``). This structure
        will create a sorted list of pointers followed by a sorted list of PoDs
        and structs.

        :return: An ordered dictionary of (name, data descriptor type) of all
                 the arguments, sorted as defined here.
        """
        # Start with data descriptors
        if scalars_only:
            data_args = {}
        else:
            data_args = {k: v for k, v in self.arrays.items() if not v.transient and not isinstance(v, dt.Scalar)}

        scalar_args = {
            k: v
            for k, v in self.arrays.items()
            if not v.transient and isinstance(v, dt.Scalar) and not k.startswith('__dace')
        }

        # Add global free symbols used in the generated code to scalar arguments
        free_symbols = free_symbols if free_symbols is not None else self.used_symbols(all_symbols=False)
        scalar_args.update({k: dt.Scalar(self.symbols[k]) for k in free_symbols if not k.startswith('__dace')})

        # Fill up ordered dictionary
        result = collections.OrderedDict()
        result.update(sorted(data_args.items()))
        result.update(sorted(scalar_args.items()))

        return result

    def init_signature(self, for_call=False, free_symbols=None) -> str:
        """ Returns a C/C++ signature of this SDFG, used when generating the initalization code.
            It only contains symbols.

            :param for_call: If True, returns arguments that can be used when calling the SDFG.
        """
        # Get global free symbols scalar arguments
        free_symbols = free_symbols if free_symbols is not None else self.used_symbols(all_symbols=False)
        return ", ".join(
            dt.Scalar(self.symbols[k]).as_arg(name=k, with_types=not for_call, for_call=for_call)
            for k in sorted(free_symbols) if not k.startswith('__dace'))

    def signature_arglist(self, with_types=True, for_call=False, with_arrays=True, arglist=None) -> List[str]:
        """ Returns a list of arguments necessary to call this SDFG,
            formatted as a list of C definitions.

            :param with_types: If True, includes argument types in the result.
            :param for_call: If True, returns arguments that can be used when
                             calling the SDFG.
            :param with_arrays: If True, includes arrays, otherwise,
                                only symbols and scalars are included.
            :param arglist: An optional cached argument list.
            :return: A list of strings. For example: `['float *A', 'int b']`.
        """
        arglist = arglist or self.arglist(scalars_only=not with_arrays)
        return [v.as_arg(name=k, with_types=with_types, for_call=for_call) for k, v in arglist.items()]

    def python_signature_arglist(self, with_types=True, for_call=False, with_arrays=True, arglist=None) -> List[str]:
        """ Returns a list of arguments necessary to call this SDFG,
            formatted as a list of Data-Centric Python definitions.

            :param with_types: If True, includes argument types in the result.
            :param for_call: If True, returns arguments that can be used when
                             calling the SDFG.
            :param with_arrays: If True, includes arrays, otherwise,
                                only symbols and scalars are included.
            :param arglist: An optional cached argument list.
            :return: A list of strings. For example: `['A: dace.float32[M]', 'b: dace.int32']`.
        """
        arglist = arglist or self.arglist(scalars_only=not with_arrays, free_symbols=[])
        return [v.as_python_arg(name=k, with_types=with_types, for_call=for_call) for k, v in arglist.items()]

    def signature(self, with_types=True, for_call=False, with_arrays=True, arglist=None) -> str:
        """ Returns a C/C++ signature of this SDFG, used when generating code.

            :param with_types: If True, includes argument types (can be used
                               for a function prototype). If False, only
                               include argument names (can be used for function
                               calls).
            :param for_call: If True, returns arguments that can be used when
                             calling the SDFG.
            :param with_arrays: If True, includes arrays, otherwise,
                                only symbols and scalars are included.
            :param arglist: An optional cached argument list.
        """
        return ", ".join(self.signature_arglist(with_types, for_call, with_arrays, arglist))

    def python_signature(self, with_types=True, for_call=False, with_arrays=True, arglist=None) -> str:
        """ Returns a Data-Centric Python signature of this SDFG, used when generating code.

            :param with_types: If True, includes argument types (can be used
                               for a function prototype). If False, only
                               include argument names (can be used for function
                               calls).
            :param for_call: If True, returns arguments that can be used when
                             calling the SDFG.
            :param with_arrays: If True, includes arrays, otherwise,
                                only symbols and scalars are included.
            :param arglist: An optional cached argument list.
        """
        return ", ".join(self.python_signature_arglist(with_types, for_call, with_arrays, arglist))

    def _repr_html_(self):
        """ HTML representation of the SDFG, used mainly for Jupyter
            notebooks. """
        from dace.jupyter import isnotebook, preamble

        result = ''
        if not isnotebook():
            result = preamble()

        # Create renderer canvas and load SDFG
        result += """
<div id="contents_{uid}" style="position: relative; resize: vertical; overflow: auto"></div>
<script>
    var sdfg_{uid} = {sdfg};
    var sdfv_{uid} = new SDFV();
    var renderer_{uid} = new SDFGRenderer(sdfv_{uid}, parse_sdfg(sdfg_{uid}),
        document.getElementById('contents_{uid}'));
</script>""".format(
            # Dumping to a string so that Jupyter Javascript can parse it
            # recursively
            sdfg=dace.serialize.dumps(dace.serialize.dumps(self.to_json())),
            uid=random.randint(0, sys.maxsize - 1))

        return result

    def transients(self):
        """ Returns a dictionary mapping transient data descriptors to their
            parent scope entry node, or None if top-level (i.e., exists in
            multiple scopes). """

        result = {}
        tstate = {}

        for (i, state) in enumerate(self.nodes()):
            scope_dict = state.scope_dict()
            for node in state.nodes():
                if isinstance(node, nd.AccessNode) and node.desc(self).transient:
                    arrname = node.data
                    # If transient is accessed in more than one state, it is a
                    # top-level transient
                    if arrname in tstate and tstate[arrname] != i:
                        tstate[arrname] = None
                        result[arrname] = None
                    else:
                        tstate[arrname] = i
                        result[arrname] = scope_dict[node]

        return result

    def shared_transients(self, check_toplevel=True) -> List[str]:
        """ Returns a list of transient data that appears in more than one
            state. """
        seen = {}
        shared = []

        # If a transient is present in an inter-state edge, it is shared
        for interstate_edge in self.edges():
            for sym in interstate_edge.data.free_symbols:
                if sym in self.arrays and self.arrays[sym].transient:
                    seen[sym] = interstate_edge
                    shared.append(sym)

        # If transient is accessed in more than one state, it is shared
        for state in self.nodes():
            for node in state.nodes():
                if isinstance(node, nd.AccessNode) and node.desc(self).transient:
                    if (check_toplevel and node.desc(self).toplevel) or (node.data in seen
                                                                         and seen[node.data] != state):
                        shared.append(node.data)
                    seen[node.data] = state

        return dtypes.deduplicate(shared)

    def save(self, filename: str, use_pickle=False, hash=None, exception=None, compress=False) -> Optional[str]:
        """ Save this SDFG to a file.

            :param filename: File name to save to.
            :param use_pickle: Use Python pickle as the SDFG format (default:
                               JSON).
            :param hash: By default, saves the hash if SDFG is JSON-serialized.
                         Otherwise, if True, saves the hash along with the SDFG.
            :param exception: If not None, stores error information along with
                              SDFG.
            :param compress: If True, uses gzip to compress the file upon saving.
            :return: The hash of the SDFG, or None if failed/not requested.
        """
        if compress:
            fileopen = lambda file, mode: gzip.open(file, mode + 't')
        else:
            fileopen = open

        try:
            os.makedirs(os.path.dirname(filename), exist_ok=True)
        except (FileNotFoundError, FileExistsError):
            pass

        if use_pickle:
            with fileopen(filename, "wb") as fp:
                symbolic.SympyAwarePickler(fp).dump(self)
            if hash is True:
                return self.hash_sdfg()
        else:
            hash = True if hash is None else hash
            with fileopen(filename, "w") as fp:
                json_output = self.to_json(hash=hash)
                if exception:
                    json_output['error'] = exception.to_json()
                dace.serialize.dump(json_output, fp)
            if hash and 'hash' in json_output['attributes']:
                return json_output['attributes']['hash']

        return None

    def view(self, filename=None):
        """
        View this sdfg in the system's HTML viewer

        :param filename: the filename to write the HTML to. If `None`, a temporary file will be created.
        """
        from dace.cli.sdfv import view
        view(self, filename=filename)

    @staticmethod
    def _from_file(fp: BinaryIO) -> 'SDFG':
        firstbyte = fp.read(1)
        fp.seek(0)
        if firstbyte == b'{':  # JSON file
            sdfg_json = json.load(fp)
            sdfg = SDFG.from_json(sdfg_json)
        else:  # Pickle
            sdfg = symbolic.SympyAwareUnpickler(fp).load()

        if not isinstance(sdfg, SDFG):
            raise TypeError("Loaded file is not an SDFG (loaded type: %s)" % type(sdfg).__name__)
        return sdfg

    @staticmethod
    def from_file(filename: str) -> 'SDFG':
        """ Constructs an SDFG from a file.

            :param filename: File name to load SDFG from.
            :return: An SDFG.
        """
        # Try compressed first. If fails, try uncompressed
        try:
            with gzip.open(filename, 'rb') as fp:
                return SDFG._from_file(fp)
        except OSError:
            pass
        with open(filename, "rb") as fp:
            return SDFG._from_file(fp)

    # Dynamic SDFG creation API
    ##############################
    def add_state(self, label=None, is_start_state=False) -> 'SDFGState':
        """ Adds a new SDFG state to this graph and returns it.

            :param label: State label.
            :param is_start_state: If True, resets SDFG starting state to this
                                   state.
            :return: A new SDFGState object.
        """
        if self._labels is None or len(self._labels) != self.number_of_nodes():
            self._labels = set(s.label for s in self.nodes())
        label = label or 'state'
        existing_labels = self._labels
        label = dt.find_new_name(label, existing_labels)
        state = SDFGState(label, self)
        self._labels.add(label)

        self.add_node(state, is_start_state=is_start_state)
        return state

    def add_state_before(self, state: 'SDFGState', label=None, is_start_state=False) -> 'SDFGState':
        """ Adds a new SDFG state before an existing state, reconnecting
            predecessors to it instead.

            :param state: The state to prepend the new state before.
            :param label: State label.
            :param is_start_state: If True, resets SDFG starting state to this
                                   state.
            :return: A new SDFGState object.
        """
        new_state = self.add_state(label, is_start_state)
        # Reconnect
        for e in self.in_edges(state):
            self.remove_edge(e)
            self.add_edge(e.src, new_state, e.data)
        # Add unconditional connection between the new state and the current
        self.add_edge(new_state, state, InterstateEdge())
        return new_state

    def add_state_after(self, state: 'SDFGState', label=None, is_start_state=False) -> 'SDFGState':
        """ Adds a new SDFG state after an existing state, reconnecting
            it to the successors instead.

            :param state: The state to append the new state after.
            :param label: State label.
            :param is_start_state: If True, resets SDFG starting state to this
                                   state.
            :return: A new SDFGState object.
        """
        new_state = self.add_state(label, is_start_state)
        # Reconnect
        for e in self.out_edges(state):
            self.remove_edge(e)
            self.add_edge(new_state, e.dst, e.data)
        # Add unconditional connection between the current and the new state
        self.add_edge(state, new_state, InterstateEdge())
        return new_state

    def _find_new_name(self, name: str):
        """ Tries to find a new name by adding an underscore and a number. """

        names = (self._arrays.keys() | self.constants_prop.keys() | self._pgrids.keys() | self._subarrays.keys()
                 | self._rdistrarrays.keys())
        return dt.find_new_name(name, names)

    def find_new_constant(self, name: str):
        """
        Tries to find a new constant name by adding an underscore and a number.
        """
        constants = self.constants
        if name not in constants:
            return name

        index = 0
        while (name + ('_%d' % index)) in constants:
            index += 1

        return name + ('_%d' % index)

    def find_new_symbol(self, name: str):
        """
        Tries to find a new symbol name by adding an underscore and a number.
        """
        symbols = self.symbols
        if name not in symbols:
            return name

        index = 0
        while (name + ('_%d' % index)) in symbols:
            index += 1

        return name + ('_%d' % index)

    def add_array(self,
                  name: str,
                  shape,
                  dtype,
                  storage=dtypes.StorageType.Default,
                  location=None,
                  transient=False,
                  strides=None,
                  offset=None,
                  lifetime=dace.dtypes.AllocationLifetime.Scope,
                  debuginfo=None,
                  allow_conflicts=False,
                  total_size=None,
                  find_new_name=False,
                  alignment=0,
                  may_alias=False) -> Tuple[str, dt.Array]:
        """ Adds an array to the SDFG data descriptor store. """

        # convert strings to int if possible
        newshape = []
        for s in shape:
            try:
                newshape.append(int(s))
            except:
                newshape.append(dace.symbolic.pystr_to_symbolic(s))
        shape = newshape
        strides = strides or None

        if isinstance(dtype, type) and dtype in dtypes._CONSTANT_TYPES[:-1]:
            dtype = dtypes.typeclass(dtype)

        desc = dt.Array(dtype,
                        shape,
                        storage=storage,
                        location=location,
                        allow_conflicts=allow_conflicts,
                        transient=transient,
                        strides=strides,
                        offset=offset,
                        lifetime=lifetime,
                        alignment=alignment,
                        debuginfo=debuginfo,
                        total_size=total_size,
                        may_alias=may_alias)

        return self.add_datadesc(name, desc, find_new_name=find_new_name), desc

    def add_view(self,
                 name: str,
                 shape,
                 dtype,
                 storage=dtypes.StorageType.Default,
                 strides=None,
                 offset=None,
                 debuginfo=None,
                 allow_conflicts=False,
                 total_size=None,
                 find_new_name=False,
                 alignment=0,
                 may_alias=False) -> Tuple[str, dt.View]:
        """ Adds a view to the SDFG data descriptor store. """

        # convert strings to int if possible
        newshape = []
        for s in shape:
            try:
                newshape.append(int(s))
            except:
                newshape.append(dace.symbolic.pystr_to_symbolic(s))
        shape = newshape

        if isinstance(dtype, type) and dtype in dtypes._CONSTANT_TYPES[:-1]:
            dtype = dtypes.typeclass(dtype)

        desc = dt.View(dtype,
                       shape,
                       storage=storage,
                       allow_conflicts=allow_conflicts,
                       transient=True,
                       strides=strides,
                       offset=offset,
                       lifetime=dtypes.AllocationLifetime.Scope,
                       alignment=alignment,
                       debuginfo=debuginfo,
                       total_size=total_size,
                       may_alias=may_alias)

        return self.add_datadesc(name, desc, find_new_name=find_new_name), desc

    def add_reference(self,
                      name: str,
                      shape,
                      dtype,
                      storage=dtypes.StorageType.Default,
                      strides=None,
                      offset=None,
                      debuginfo=None,
                      allow_conflicts=False,
                      total_size=None,
                      find_new_name=False,
                      alignment=0,
                      may_alias=False) -> Tuple[str, dt.Reference]:
        """ Adds a reference to the SDFG data descriptor store. """

        # convert strings to int if possible
        newshape = []
        for s in shape:
            try:
                newshape.append(int(s))
            except:
                newshape.append(dace.symbolic.pystr_to_symbolic(s))
        shape = newshape

        if isinstance(dtype, type) and dtype in dtypes._CONSTANT_TYPES[:-1]:
            dtype = dtypes.typeclass(dtype)

        desc = dt.Reference(dtype,
                            shape,
                            storage=storage,
                            allow_conflicts=allow_conflicts,
                            transient=True,
                            strides=strides,
                            offset=offset,
                            lifetime=dtypes.AllocationLifetime.Scope,
                            alignment=alignment,
                            debuginfo=debuginfo,
                            total_size=total_size,
                            may_alias=may_alias)

        return self.add_datadesc(name, desc, find_new_name=find_new_name), desc

    def add_stream(self,
                   name: str,
                   dtype,
                   buffer_size=1,
                   shape=(1, ),
                   storage=dtypes.StorageType.Default,
                   transient=False,
                   offset=None,
                   lifetime=dace.dtypes.AllocationLifetime.Scope,
                   debuginfo=None,
                   find_new_name=False) -> Tuple[str, dt.Stream]:
        """ Adds a stream to the SDFG data descriptor store. """

        # Convert to int if possible, otherwise to symbolic
        _shape = []
        for s in shape:
            try:
                _shape.append(int(s))
            except:
                _shape.append(dace.symbolic.pystr_to_symbolic(s))
        shape = _shape

        if isinstance(dtype, type) and dtype in dtypes._CONSTANT_TYPES[:-1]:
            dtype = dtypes.typeclass(dtype)

        desc = dt.Stream(
            dtype=dtype,
            buffer_size=buffer_size,
            shape=shape,
            storage=storage,
            transient=transient,
            offset=offset,
            lifetime=lifetime,
            debuginfo=debuginfo,
        )

        return self.add_datadesc(name, desc, find_new_name=find_new_name), desc

    def add_scalar(self,
                   name: str,
                   dtype,
                   storage=dtypes.StorageType.Default,
                   transient=False,
                   lifetime=dace.dtypes.AllocationLifetime.Scope,
                   debuginfo=None,
                   find_new_name=False) -> Tuple[str, dt.Scalar]:
        """ Adds a scalar to the SDFG data descriptor store. """

        if isinstance(dtype, type) and dtype in dtypes._CONSTANT_TYPES[:-1]:
            dtype = dtypes.typeclass(dtype)

        desc = dt.Scalar(
            dtype,
            storage=storage,
            transient=transient,
            lifetime=lifetime,
            debuginfo=debuginfo,
        )

        return self.add_datadesc(name, desc, find_new_name=find_new_name), desc

    def add_transient(self,
                      name,
                      shape,
                      dtype,
                      storage=dtypes.StorageType.Default,
                      location=None,
                      strides=None,
                      offset=None,
                      lifetime=dace.dtypes.AllocationLifetime.Scope,
                      debuginfo=None,
                      allow_conflicts=False,
                      total_size=None,
                      find_new_name=False,
                      alignment=0,
                      may_alias=False) -> Tuple[str, dt.Array]:
        """ Convenience function to add a transient array to the data
            descriptor store. """
        return self.add_array(name,
                              shape,
                              dtype,
                              storage=storage,
                              location=location,
                              transient=True,
                              strides=strides,
                              offset=offset,
                              lifetime=lifetime,
                              debuginfo=debuginfo,
                              allow_conflicts=allow_conflicts,
                              total_size=total_size,
                              alignment=alignment,
                              may_alias=may_alias,
                              find_new_name=find_new_name)

    def temp_data_name(self):
        """ Returns a temporary data descriptor name that can be used in this SDFG. """

        name = '__tmp%d' % self._temp_transients
        while name in self._arrays:
            self._temp_transients += 1
            name = '__tmp%d' % self._temp_transients
        self._temp_transients += 1

        return name

    def add_temp_transient(self,
                           shape,
                           dtype,
                           storage=dtypes.StorageType.Default,
                           location=None,
                           strides=None,
                           offset=None,
                           lifetime=dace.dtypes.AllocationLifetime.Scope,
                           debuginfo=None,
                           allow_conflicts=False,
                           total_size=None,
                           alignment=0,
                           may_alias=False):
        """ Convenience function to add a transient array with a temporary name to the data
            descriptor store. """
        return self.add_array(self.temp_data_name(),
                              shape,
                              dtype,
                              storage=storage,
                              location=location,
                              transient=True,
                              strides=strides,
                              offset=offset,
                              lifetime=lifetime,
                              alignment=alignment,
                              debuginfo=debuginfo,
                              allow_conflicts=allow_conflicts,
                              total_size=total_size,
                              may_alias=may_alias)

    def add_temp_transient_like(self, desc: Union[dt.Array, dt.Scalar], dtype=None, debuginfo=None):
        """ Convenience function to add a transient array with a temporary name to the data
            descriptor store. """
        debuginfo = debuginfo or desc.debuginfo
        dtype = dtype or desc.dtype
        newdesc = desc.clone()
        newdesc.dtype = dtype
        newdesc.transient = True
        newdesc.debuginfo = debuginfo
        return self.add_datadesc(self.temp_data_name(), newdesc), newdesc

    def add_datadesc(self, name: str, datadesc: dt.Data, find_new_name=False) -> str:
        """ Adds an existing data descriptor to the SDFG array store.

            :param name: Name to use.
            :param datadesc: Data descriptor to add.
            :param find_new_name: If True and data descriptor with this name
                                  exists, finds a new name to add.
            :return: Name of the new data descriptor
        """
        if not isinstance(name, str):
            raise TypeError("Data descriptor name must be a string. Got %s" % type(name).__name__)
        # If exists, fail
        if name in self._arrays:
            if find_new_name:
                name = self._find_new_name(name)
            else:
                raise NameError(f'Array or Stream with name "{name}" already exists in SDFG')
        self._arrays[name] = datadesc

        def _add_symbols(desc: dt.Data):
            if isinstance(desc, dt.Structure):
                for v in desc.members.values():
                    if isinstance(v, dt.Data):
                        _add_symbols(v)
            for sym in desc.free_symbols:
                if sym.name not in self.symbols:
                    self.add_symbol(sym.name, sym.dtype)

        # Add free symbols to the SDFG global symbol storage
        _add_symbols(datadesc)

        return name

    def add_pgrid(self,
                  shape: ShapeType = None,
                  parent_grid: str = None,
                  color: Sequence[Union[Integral, bool]] = None,
                  exact_grid: RankType = None,
                  root: RankType = 0):
        """ Adds a process-grid to the process-grid descriptor store.
            For more details on process-grids, please read the documentation of the ProcessGrid class.

            :param shape: Shape of the process-grid (see `dims` parameter of [MPI_Cart_create](https://www.mpich.org/static/docs/latest/www3/MPI_Cart_create.html)), e.g., [2, 3, 3].
            :param parent_grid: Parent process-grid (similar to the `comm` parameter of [MPI_Cart_sub](https://www.mpich.org/static/docs/v3.2/www3/MPI_Cart_sub.html)).
            :param color: The i-th entry specifies whether the i-th dimension is kept in the sub-grid or is dropped (see `remain_dims` input of [MPI_Cart_sub](https://www.mpich.org/static/docs/v3.2/www3/MPI_Cart_sub.html)).
            :param exact_grid: If set then, out of all the sub-grids created, only the one that contains the rank with id `exact_grid` will be utilized for collective communication.
            :param root: Root rank (used for collective communication).
            :return: Name of the new process-grid descriptor.
        """

        if not (shape or parent_grid):
            raise ValueError("Process-grid must either have its shape defined or be linked to a parent-grid.")

        # convert strings to int if possible
        shape = shape or []
        newshape = []
        for s in shape:
            try:
                newshape.append(int(s))
            except:
                newshape.append(dace.symbolic.pystr_to_symbolic(s))
        shape = newshape

        grid_name = self._find_new_name('__pgrid')
        is_subgrid = (parent_grid is not None)
        if parent_grid and isinstance(parent_grid, str):
            parent_grid = self._pgrids[parent_grid]

        self._pgrids[grid_name] = ProcessGrid(grid_name, is_subgrid, shape, parent_grid, color, exact_grid, root)

        self.append_init_code(self._pgrids[grid_name].init_code())
        self.append_exit_code(self._pgrids[grid_name].exit_code())

        return grid_name

    def add_subarray(self,
                     dtype: dtypes.typeclass,
                     shape: ShapeType,
                     subshape: ShapeType,
                     pgrid: str = None,
                     correspondence: Sequence[Integral] = None):
        """ Adds a sub-array to the sub-array descriptor store.
            For more details on sub-arrays, please read the documentation of the SubArray class.

            :param dtype: Datatype of the array (see `oldtype` parameter of [MPI_Type_create_subarray](https://www.mpich.org/static/docs/v3.2/www3/MPI_Type_create_subarray.html)).
            :param shape: Shape of the sub-array (see `array_of_sizes` parameter of [MPI_Type_create_subarray](https://www.mpich.org/static/docs/v3.2/www3/MPI_Type_create_subarray.html)).
            :param subshape: Sub-shape of the sub-array (see `array_of_subsizes` parameter of [MPI_Type_create_subarray](https://www.mpich.org/static/docs/v3.2/www3/MPI_Type_create_subarray.html)).
            :param pgrid: Process-grid used for collective scatter/gather operations.
            :param correspondence: Matching among array dimensions and process-grid dimensions.
            :return: Name of the new sub-array descriptor.
        """

        # convert strings to int if possible
        shape = shape or []
        newshape = []
        for s in shape:
            try:
                newshape.append(int(s))
            except:
                newshape.append(dace.symbolic.pystr_to_symbolic(s))
        shape = newshape
        subshape = subshape or []
        newshape = []
        for s in subshape:
            try:
                newshape.append(int(s))
            except:
                newshape.append(dace.symbolic.pystr_to_symbolic(s))
        subshape = newshape

        subarray_name = self._find_new_name('__subarray')
        self._subarrays[subarray_name] = SubArray(subarray_name, dtype, shape, subshape, pgrid, correspondence)

        self.append_init_code(self._subarrays[subarray_name].init_code())
        self.append_exit_code(self._subarrays[subarray_name].exit_code())

        return subarray_name

    def add_rdistrarray(self, array_a: str, array_b: str):
        """ Adds a sub-array redistribution to the sub-array redistribution descriptor store.
            For more details on redistributions, please read the documentation of the RedistrArray class.

            :param array_a: Input sub-array descriptor.
            :param array_b: Output sub-array descriptor.
            :return: Name of the new redistribution descriptor.
        """

        rdistrarray_name = self._find_new_name('__rdistrarray')
        self._rdistrarrays[rdistrarray_name] = RedistrArray(rdistrarray_name, array_a, array_b)
        self.append_init_code(self._rdistrarrays[rdistrarray_name].init_code(self))
        self.append_exit_code(self._rdistrarrays[rdistrarray_name].exit_code(self))
        return rdistrarray_name

    def add_loop(
        self,
        before_state,
        loop_state,
        after_state,
        loop_var: str,
        initialize_expr: str,
        condition_expr: str,
        increment_expr: str,
        loop_end_state=None,
    ):
        """
        Helper function that adds a looping state machine around a
        given state (or sequence of states).

        :param before_state: The state after which the loop should
                             begin, or None if the loop is the first
                             state (creates an empty state).
        :param loop_state: The state that begins the loop. See also
                           ``loop_end_state`` if the loop is multi-state.
        :param after_state: The state that should be invoked after
                            the loop ends, or None if the program
                            should terminate (creates an empty state).
        :param loop_var: A name of an inter-state variable to use
                         for the loop. If None, ``initialize_expr``
                         and ``increment_expr`` must be None.
        :param initialize_expr: A string expression that is assigned
                                to ``loop_var`` before the loop begins.
                                If None, does not define an expression.
        :param condition_expr: A string condition that occurs every
                               loop iteration. If None, loops forever
                               (undefined behavior).
        :param increment_expr: A string expression that is assigned to
                               ``loop_var`` after every loop iteration.
                               If None, does not define an expression.
        :param loop_end_state: If the loop wraps multiple states, the
                               state where the loop iteration ends.
                               If None, sets the end state to
                               ``loop_state`` as well.
        :return: A 3-tuple of (``before_state``, generated loop guard state,
                 ``after_state``).
        """
        from dace.frontend.python.astutils import negate_expr  # Avoid import loops

        # Argument checks
        if loop_var is None and (initialize_expr or increment_expr):
            raise ValueError("Cannot initalize or increment an empty loop variable")

        # Handling empty states
        if loop_end_state is None:
            loop_end_state = loop_state
        if before_state is None:
            before_state = self.add_state()
        if after_state is None:
            after_state = self.add_state()

        # Create guard state
        guard = self.add_state("guard")

        # Loop initialization
        init = None if initialize_expr is None else {loop_var: initialize_expr}
        self.add_edge(before_state, guard, InterstateEdge(assignments=init))

        # Loop condition
        if condition_expr:
            cond_ast = CodeBlock(condition_expr).code
        else:
            cond_ast = CodeBlock('True').code
        self.add_edge(guard, loop_state, InterstateEdge(cond_ast))
        self.add_edge(guard, after_state, InterstateEdge(negate_expr(cond_ast)))

        # Loop incrementation
        incr = None if increment_expr is None else {loop_var: increment_expr}
        self.add_edge(loop_end_state, guard, InterstateEdge(assignments=incr))

        return before_state, guard, after_state

    # SDFG queries
    ##############################

    def find_state(self, state_id_or_label):
        """ Finds a state according to its ID (if integer is provided) or
            label (if string is provided).

            :param state_id_or_label: State ID (if int) or label (if str).
            :return: An SDFGState object.
        """

        if isinstance(state_id_or_label, str):
            for s in self.nodes():
                if s.label == state_id_or_label:
                    return s
            raise LookupError("State %s not found" % state_id_or_label)
        elif isinstance(state_id_or_label, int):
            return self.nodes()[state_id_or_label]
        else:
            raise TypeError("state_id_or_label is not an int nor string: {}".format(state_id_or_label))

    def specialize(self, symbols: Dict[str, Any]):
        """ Sets symbolic values in this SDFG to constants.

            :param symbols: Values to specialize.
        """
        # Set symbol values to add
        syms = {
            # If symbols are passed, extract the value. If constants are
            # passed, use them directly.
            name: val.get() if isinstance(val, dace.symbolic.symbol) else val
            for name, val in symbols.items()
        }

        # Update constants
        for k, v in syms.items():
            self.add_constant(str(k), v)

    def is_loaded(self) -> bool:
        """
        Returns True if the SDFG binary is already loaded in the current
        process.
        """
        # Avoid import loops
        from dace.codegen import compiled_sdfg as cs, compiler

        binary_filename = compiler.get_binary_name(self.build_folder, self.name)
        dll = cs.ReloadableDLL(binary_filename, self.name)
        return dll.is_loaded()

    def compile(self, output_file=None, validate=True) -> 'CompiledSDFG':
        """ Compiles a runnable binary from this SDFG.

            :param output_file: If not None, copies the output library file to
                                the specified path.
            :param validate: If True, validates the SDFG prior to generating
                             code.
            :return: A callable CompiledSDFG object.
        """

        # Importing these outside creates an import loop
        from dace.codegen import codegen, compiler

        # Compute build folder path before running codegen
        build_folder = self.build_folder

        if not self._recompile or Config.get_bool('compiler', 'use_cache'):
            # Try to see if a cached version of the binary exists
            binary_filename = compiler.get_binary_name(build_folder, self.name)
            if os.path.isfile(binary_filename):
                return compiler.load_from_file(self, binary_filename)

        ############################
        # DaCe Compilation Process #

        if self._regenerate_code or not os.path.isdir(build_folder):
            # Clone SDFG as the other modules may modify its contents
            sdfg = copy.deepcopy(self)
            # Fix the build folder name on the copied SDFG to avoid it changing
            # if the codegen modifies the SDFG (thereby changing its hash)
            sdfg.build_folder = build_folder

            # Rename SDFG to avoid runtime issues with clashing names
            index = 0
            while sdfg.is_loaded():
                sdfg.name = f'{self.name}_{index}'
                index += 1
            if self.name != sdfg.name:
                warnings.warn('SDFG "%s" is already loaded by another object, '
                              'recompiling under a different name.' % self.name)

            try:
                # Fill in scope entry/exit connectors
                sdfg.fill_scope_connectors()

                # Generate code for the program by traversing the SDFG state by state
                program_objects = codegen.generate_code(sdfg, validate=validate)
            except Exception:
                fpath = os.path.join('_dacegraphs', 'failing.sdfg')
                self.save(fpath)
                print(f'Failing SDFG saved for inspection in {os.path.abspath(fpath)}')
                raise

            # Generate the program folder and write the source files
            program_folder = compiler.generate_program_folder(sdfg, program_objects, build_folder)
        else:
            # The code was already generated, just load the program folder
            program_folder = build_folder
            sdfg = self

        # Compile the code and get the shared library path
        shared_library = compiler.configure_and_compile(program_folder, sdfg.name)

        # If provided, save output to path or filename
        if output_file is not None:
            if os.path.isdir(output_file):
                output_file = os.path.join(output_file, os.path.basename(shared_library))
            shutil.copyfile(shared_library, output_file)

        # Get the function handle
        return compiler.get_program_handle(shared_library, sdfg)

    def argument_typecheck(self, args, kwargs, types_only=False):
        """ Checks if arguments and keyword arguments match the SDFG
            types. Raises RuntimeError otherwise.

            :raise RuntimeError: Argument count mismatch.
            :raise TypeError: Argument type mismatch.
            :raise NotImplementedError: Unsupported argument type.
        """
        expected_args = self.arglist()

        # Omit return values from arguments
        expected_args = collections.OrderedDict([(k, v) for k, v in expected_args.items()
                                                 if not k.startswith('__return')])
        kwargs = {k: v for k, v in kwargs.items() if not k.startswith('__return')}

        num_args_passed = len(args) + len(kwargs)
        num_args_expected = len(expected_args)
        if num_args_passed < num_args_expected:
            expected_kwargs = list(expected_args.keys())[len(args):]
            missing_args = [k for k in expected_kwargs if k not in kwargs]
            raise RuntimeError("Missing arguments to SDFG: '%s'" % (', '.join(missing_args)))
        elif num_args_passed > num_args_expected:
            unnecessary_args = []
            extra_args = len(args) - len(expected_args)
            if extra_args > 0:
                unnecessary_args.extend('Argument #%d' % (i + len(expected_args) + 1) for i in range(extra_args))
                unnecessary_args.extend(kwargs.keys())
            else:
                unnecessary_args = [k for k in kwargs.keys() if k not in expected_args]
            raise RuntimeError("Too many arguments to SDFG. Unnecessary arguments: %s" % ', '.join(unnecessary_args))
        positional_args = list(args)
        for i, arg in enumerate(expected_args):
            expected = expected_args[arg]
            if i < len(positional_args):
                passed = positional_args[i]
            else:
                if arg not in kwargs:
                    raise RuntimeError("Missing argument to DaCe program: {}".format(arg))
                passed = kwargs[arg]
            if types_only:
                desc = dt.create_datadescriptor(passed)
                if not expected.is_equivalent(desc):
                    raise TypeError("Type mismatch for argument: expected %s, got %s" % (expected, desc))
                else:
                    continue
            if isinstance(expected, dace.data.Array):
                if not dtypes.is_array(passed):
                    raise TypeError("Type mismatch for argument {}: "
                                    "expected array type, got {}".format(arg, type(passed)))
            elif (isinstance(expected, dace.data.Scalar) or isinstance(expected, dace.dtypes.typeclass)):
                if (not dtypes.isconstant(passed) and not isinstance(passed, dace.symbolic.symbol)):
                    raise TypeError("Type mismatch for argument {}: "
                                    "expected scalar type, got {}".format(arg, type(passed)))
            elif isinstance(expected, dace.data.Stream):
                if not isinstance(passed, dace.dtypes.stream):
                    raise TypeError("Type mismatch for argument {}: "
                                    "expected stream type, got {}".format(arg, type(passed)))
            else:
                raise NotImplementedError("Type checking not implemented for type {} (argument "
                                          "{})".format(type(expected).__name__, arg))

    def __call__(self, *args, **kwargs):
        """ Invokes an SDFG, generating and compiling code if necessary. """
        with hooks.invoke_sdfg_call_hooks(self) as sdfg:
            binaryobj = sdfg.compile()

            # Verify passed arguments (if enabled)
            if Config.get_bool('frontend', 'check_args'):
                sdfg.argument_typecheck(args, kwargs)

            return binaryobj(*args, **kwargs)

    def fill_scope_connectors(self):
        """ Fills missing scope connectors (i.e., "IN_#"/"OUT_#" on entry/exit
            nodes) according to data on the memlets. """
        for state in self.nodes():
            state.fill_scope_connectors()

    def predecessor_state_transitions(self, state):
        """ Yields paths (lists of edges) that the SDFG can pass through
            before computing the given state. """
        return self.bfs_edges(state, reverse=True)

    def predecessor_states(self, state):
        """ Returns a list of unique states that the SDFG can pass through
            before computing the given state. """
        return (e.src for e in self.bfs_edges(state, reverse=True))

    def validate(self, references: Optional[Set[int]] = None, **context: bool) -> None:
        validate_sdfg(self, references, **context)

    def is_valid(self) -> bool:
        """ Returns True if the SDFG is verified correctly (using `validate`).
        """
        try:
            self.validate()
        except InvalidSDFGError:
            return False
        return True

    def apply_strict_transformations(self, validate=True, validate_all=False):
        """
        This method is DEPRECATED in favor of ``simplify``.
        Applies safe transformations (that will surely increase the
        performance) on the SDFG. For example, this fuses redundant states
        (safely) and removes redundant arrays.

        B{Note:} This is an in-place operation on the SDFG.
        """
        warnings.warn('SDFG.apply_strict_transformations is deprecated, use SDFG.simplify instead.', DeprecationWarning)
        return self.simplify(validate, validate_all)

    def simplify(self, validate=True, validate_all=False, verbose=False):
        """ Applies safe transformations (that will surely increase the
            performance) on the SDFG. For example, this fuses redundant states
            (safely) and removes redundant arrays.

            :note: This is an in-place operation on the SDFG.
        """
        from dace.transformation.passes.simplify import SimplifyPass
        return SimplifyPass(validate=validate, validate_all=validate_all, verbose=verbose).apply_pass(self, {})

    def _initialize_transformations_from_type(
        self,
        xforms: Union[Type, List[Type], 'dace.transformation.PatternTransformation'],
        options: Union[Dict[str, Any], List[Dict[str, Any]], None] = None
    ) -> List['dace.transformation.PatternTransformation']:
        """
        Initializes given pattern-matching transformations with the options given.
        This method receives different formats and makes one kind of output.

        :param xforms: One or more PatternTransformation objects or classes.
        :param options: Zero or more transformation initialization option dictionaries.
        :return: List of PatternTransformation objects inititalized with their properties.
        """
        from dace.transformation import PatternTransformation  # Avoid import loops

        if isinstance(xforms, (PatternTransformation, type)):
            xforms = [xforms]
        if isinstance(options, dict):
            options = [options]
        options = options or [dict() for _ in xforms]

        if len(options) != len(xforms):
            raise ValueError('Length of options and transformations mismatch')

        result: List[PatternTransformation] = []
        for xftype, opts in zip(xforms, options):
            if isinstance(xftype, PatternTransformation):
                # Object was given, use as-is
                result.append(xftype)
            else:
                # Class was given, initialize
                opts = opts or {}
                try:
                    result.append(xftype(**opts))
                except TypeError:
                    # Backwards compatibility, transformation does not support ctor arguments
                    t = xftype()
                    # Set manually
                    for oname, oval in opts.items():
                        setattr(t, oname, oval)
                    result.append(t)

        return result

    def apply_transformations(self,
                              xforms: Union[Type, List[Type]],
                              options: Optional[Union[Dict[str, Any], List[Dict[str, Any]]]] = None,
                              validate: bool = True,
                              validate_all: bool = False,
                              permissive: bool = False,
                              states: Optional[List[Any]] = None,
                              print_report: Optional[bool] = None) -> int:
        """ This function applies a transformation or a sequence thereof
            consecutively. Operates in-place.

            :param xforms: A PatternTransformation class or a sequence.
            :param options: An optional dictionary (or sequence of dictionaries)
                            to modify transformation parameters.
            :param validate: If True, validates after all transformations.
            :param validate_all: If True, validates after every transformation.
            :param permissive: If True, operates in permissive mode.
            :param states: If not None, specifies a subset of states to
                           apply transformations on.
            :param print_report: Whether to show debug prints or not (None if
                                 the DaCe config option 'debugprint' should
                                 apply)
            :return: Number of transformations applied.

            Examples::

                      # Applies MapTiling, then MapFusion, followed by
                      # GPUTransformSDFG, specifying parameters only for the
                      # first transformation.
                      sdfg.apply_transformations(
                        [MapTiling, MapFusion, GPUTransformSDFG],
                        options=[{'tile_size': 16}, {}, {}])
        """
        from dace.transformation.passes.pattern_matching import PatternMatchAndApply  # Avoid import loops

        xforms = self._initialize_transformations_from_type(xforms, options)

        pazz = PatternMatchAndApply(xforms,
                                    permissive=permissive,
                                    validate=validate,
                                    validate_all=validate_all,
                                    states=states,
                                    print_report=print_report)
        results = pazz.apply_pass(self, {})

        # Return number of transformations applied
        if results is None:
            return 0
        return sum(len(v) for v in results.values())

    def apply_transformations_repeated(self,
                                       xforms: Union[Type, List[Type]],
                                       options: Optional[Union[Dict[str, Any], List[Dict[str, Any]]]] = None,
                                       validate: bool = True,
                                       validate_all: bool = False,
                                       permissive: bool = False,
                                       states: Optional[List[Any]] = None,
                                       print_report: Optional[bool] = None,
                                       order_by_transformation: bool = True,
                                       progress: Optional[bool] = None) -> int:
        """ This function repeatedly applies a transformation or a set of
            (unique) transformations until none can be found. Operates in-place.

            :param xforms: A PatternTransformation class or a set thereof.
            :param options: An optional dictionary (or sequence of dictionaries)
                            to modify transformation parameters.
            :param validate: If True, validates after all transformations.
            :param validate_all: If True, validates after every transformation.
            :param permissive: If True, operates in permissive mode.
            :param states: If not None, specifies a subset of states to
                           apply transformations on.
            :param print_report: Whether to show debug prints or not (None if
                                 the DaCe config option 'debugprint' should
                                 apply).
            :param order_by_transformation: Try to apply transformations ordered
                                            by class rather than SDFG.
            :param progress: If True, prints every intermediate transformation
                             applied. If False, never prints anything. If None
                             (default), prints only after 5 seconds of
                             transformations.
            :return: Number of transformations applied.

            Examples::

                    # Applies InlineSDFG until no more subgraphs can be inlined
                    sdfg.apply_transformations_repeated(InlineSDFG)
        """
        from dace.transformation.passes.pattern_matching import PatternMatchAndApplyRepeated

        xforms = self._initialize_transformations_from_type(xforms, options)

        pazz = PatternMatchAndApplyRepeated(xforms, permissive, validate, validate_all, states, print_report, progress,
                                            order_by_transformation)
        results = pazz.apply_pass(self, {})

        # Return number of transformations applied
        if results is None:
            return 0
        return sum(len(v) for v in results.values())

    def apply_transformations_once_everywhere(self,
                                              xforms: Union[Type, List[Type]],
                                              options: Optional[Union[Dict[str, Any], List[Dict[str, Any]]]] = None,
                                              validate: bool = True,
                                              validate_all: bool = False,
                                              permissive: bool = False,
                                              states: Optional[List[Any]] = None,
                                              print_report: Optional[bool] = None,
                                              order_by_transformation: bool = True,
                                              progress: Optional[bool] = None) -> int:
        """ 
        This function applies a transformation or a set of (unique) transformations
        until throughout the entire SDFG once. Operates in-place.

        :param xforms: A PatternTransformation class or a set thereof.
        :param options: An optional dictionary (or sequence of dictionaries)
                        to modify transformation parameters.
        :param validate: If True, validates after all transformations.
        :param validate_all: If True, validates after every transformation.
        :param permissive: If True, operates in permissive mode.
        :param states: If not None, specifies a subset of states to
                        apply transformations on.
        :param print_report: Whether to show debug prints or not (None if
                                the DaCe config option 'debugprint' should
                                apply).
        :param order_by_transformation: Try to apply transformations ordered
                                        by class rather than SDFG.
        :param progress: If True, prints every intermediate transformation
                            applied. If False, never prints anything. If None
                            (default), prints only after 5 seconds of
                            transformations.
        :return: Number of transformations applied.

        Examples::

                # Tiles all maps once
                sdfg.apply_transformations_once_everywhere(MapTiling, options=dict(tile_size=16))
        """
        from dace.transformation.passes.pattern_matching import PatternApplyOnceEverywhere

        xforms = self._initialize_transformations_from_type(xforms, options)

        pazz = PatternApplyOnceEverywhere(xforms, permissive, validate, validate_all, states, print_report, progress,
                                          order_by_transformation)
        results = pazz.apply_pass(self, {})

        # Return number of transformations applied
        if results is None:
            return 0
        return sum(len(v) for v in results.values())

    def apply_gpu_transformations(self,
                                  states=None,
                                  validate=True,
                                  validate_all=False,
                                  permissive=False,
                                  sequential_innermaps=True,
                                  register_transients=True,
                                  simplify=True):
        """ Applies a series of transformations on the SDFG for it to
            generate GPU code.

            :param sequential_innermaps: Make all internal maps Sequential.
            :param register_transients: Make all transients inside GPU maps registers.
            :note: It is recommended to apply redundant array removal
                   transformation after this transformation. Alternatively,
                   you can ``simplify()`` after this transformation.
            :note: This is an in-place operation on the SDFG.
        """
        # Avoiding import loops
        from dace.transformation.interstate import GPUTransformSDFG

        self.apply_transformations(GPUTransformSDFG,
                                   options=dict(sequential_innermaps=sequential_innermaps,
                                                register_trans=register_transients,
                                                simplify=simplify),
                                   validate=validate,
                                   validate_all=validate_all,
                                   permissive=permissive,
                                   states=states)

    def apply_fpga_transformations(self, states=None, validate=True, validate_all=False, permissive=False):
        """ Applies a series of transformations on the SDFG for it to
            generate FPGA code.

            :note: This is an in-place operation on the SDFG.
        """
        # Avoiding import loops
        from dace.transformation.interstate import FPGATransformSDFG

        self.apply_transformations(FPGATransformSDFG,
                                   validate=validate,
                                   validate_all=validate_all,
                                   permissive=permissive,
                                   states=states)

    def expand_library_nodes(self, recursive=True):
        """
        Recursively expand all unexpanded library nodes in the SDFG,
        resulting in a "pure" SDFG that the code generator can handle.

        :param recursive: If True, expands all library nodes recursively,
                          including library nodes that expand to library nodes.
        """

        states = list(self.states())
        while len(states) > 0:
            state = states.pop()
            expanded_something = False
            for node in list(state.nodes()):  # Make sure we have a copy
                if isinstance(node, nd.NestedSDFG):
                    node.sdfg.expand_library_nodes(recursive=recursive)  # Call recursively
                elif isinstance(node, nd.LibraryNode):
                    impl_name = node.expand(self, state)
                    if Config.get_bool('debugprint'):
                        print('Automatically expanded library node \"{}\" with '
                              'implementation \"{}\".'.format(str(node), impl_name))
                    # We made a copy of the original list of nodes, so we keep
                    # iterating even though this list has now changed
                    if recursive:
                        expanded_something = True
            if expanded_something:
                states.append(state)  # Nodes have changed. Check state again

    def generate_code(self):
        """ Generates code from this SDFG and returns it.
        
            :return: A list of `CodeObject` objects containing the generated
                      code of different files and languages.
        """

        # Import loop "fix"
        from dace.codegen import codegen

        ################################
        # DaCe Code Generation Process #
        sdfg = copy.deepcopy(self)

        # Fill in scope entry/exit connectors
        sdfg.fill_scope_connectors()

        # Generate code for the program by traversing the SDFG state by state
        program_code = codegen.generate_code(sdfg)

        return program_code

    def make_array_memlet(self, array: str):
        """Convenience method to generate a Memlet that transfers a full array.

           :param array: the name of the array
           :return: a Memlet that fully transfers array
        """
        return dace.Memlet.from_array(array, self.data(array))<|MERGE_RESOLUTION|>--- conflicted
+++ resolved
@@ -1336,27 +1336,16 @@
         free_syms = set()
 
         # Exclude data descriptor names and constants
-<<<<<<< HEAD
-        for name, desc in self.arrays.items():
-=======
         for name in self.arrays.keys():
->>>>>>> 3e733044
             defined_syms.add(name)
 
         defined_syms |= set(self.constants_prop.keys())
 
-<<<<<<< HEAD
-        # Start with the set of SDFG free symbols
-        if all_symbols:
-            free_syms |= set(self.symbols.keys())
-            # If all_symbols is False, those symbols would only be added in the case of non-Python tasklets
-=======
         # Add used symbols from init and exit code
         for code in self.init_code.values():
             free_syms |= symbolic.symbols_in_code(code.as_string, self.symbols.keys())
         for code in self.exit_code.values():
             free_syms |= symbolic.symbols_in_code(code.as_string, self.symbols.keys())
->>>>>>> 3e733044
 
         # Add free state symbols
         used_before_assignment = set()
