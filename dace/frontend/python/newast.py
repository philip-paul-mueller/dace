--- conflicted
+++ resolved
@@ -216,22 +216,9 @@
             closure_resolver.closure_arrays[name] = (arr, desc)
 
     # We save information in a tmp file for improved source mapping.
-<<<<<<< HEAD
-    # In the case of the cache config set to 'hash' we don't create a mapping.
-    if Config.get('cache') != 'hash':
-        other_functions = [
+    other_functions = [
             func for func in closure_resolver.closure_sdfgs if not func == name
-        ]
-        data = {
-            "start_line": src_line + 1,
-            "end_line": src_line + len(src.split("\n")) - 1,
-            "src_file": path.abspath(src_file),
-            "other_sdfgs": other_functions,
-            "build_folder": sdfg.build_folder,
-        }
-        sourcemap.temporaryInfo(name, data)
-=======
-    other_functions = [func for func in other_sdfgs if not func == name]
+    ]
     data = {
         "start_line": src_line + 1,
         "end_line": src_line + len(src.split("\n")) - 1,
@@ -239,7 +226,6 @@
         "other_sdfgs": other_functions,
     }
     sourcemap.temporaryInfo(name, data)
->>>>>>> 54e707ee
 
     return sdfg, closure_resolver
 
