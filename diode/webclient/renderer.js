--- conflicted
+++ resolved
@@ -1421,7 +1421,6 @@
             this.mousepos = {x: comp_x_func(event), y: comp_y_func(event)};
             this.realmousepos = {x: event.clientX, y: event.clientY};
 
-<<<<<<< HEAD
             if (this.drag_start && event.buttons & 1) {
                 // Only accept the primary mouse button as dragging source
                 if (this.move_mode) {
@@ -1429,7 +1428,7 @@
                         this.canvas.style.cursor = 'grabbing';
                         this.canvas_manager.translate_element(
                             this.last_dragged_element,
-                            event.movementX, event.movementY,
+                            old_mousepos, this.mousepos,
                             this.graph, this.sdfg_list, this.state_parent_list
                         );
                         dirty = true;
@@ -1452,19 +1451,6 @@
                         event.movementY);
 
                     // Mark for redraw
-=======
-            // TODO: Find a more intuitive activation for dragging objects.
-            // We're currently moving only if mouse button 3 (wheel) is active
-            if (this.drag_start && event.buttons & 4) {
-                // Only accept the secondary mouse button as a source for
-                // dragging objects
-                if (this.last_dragged_element) {
-                    this.canvas_manager.translate_element(
-                        this.last_dragged_element,
-                        old_mousepos, this.mousepos,
-                        this.graph, this.sdfg_list, this.state_parent_list
-                    );
->>>>>>> 64befe89
                     dirty = true;
                     this.draw_async();
                     return false;
