--- conflicted
+++ resolved
@@ -60,7 +60,6 @@
     sdfg.validate()
 
 
-<<<<<<< HEAD
 def test_read_and_write_set_filter():
     sdfg = dace.SDFG('graph')
     state = sdfg.add_state('state')
@@ -145,7 +144,8 @@
                         found_match = True
                         break
                 assert found_match, f"Could not find the subset '{exp}' only got '{computed_sets}'"
-=======
+
+
 def test_add_mapped_tasklet():
     sdfg = dace.SDFG("test_add_mapped_tasklet")
     state = sdfg.add_state(is_start_block=True)
@@ -167,16 +167,12 @@
     sdfg.validate()
     assert all(out_edge.dst is B for out_edge in state.out_edges(mx))
     assert all(in_edge.src is A for in_edge in state.in_edges(me))
->>>>>>> d0dcf1ca
 
 
 if __name__ == '__main__':
     test_read_write_set()
     test_read_write_set_y_formation()
     test_deepcopy_state()
-<<<<<<< HEAD
+    test_add_mapped_tasklet()
     test_read_and_write_set_selection()
-    test_read_and_write_set_filter()
-=======
-    test_add_mapped_tasklet()
->>>>>>> d0dcf1ca
+    test_read_and_write_set_filter()