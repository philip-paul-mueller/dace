--- conflicted
+++ resolved
@@ -14,6 +14,7 @@
     """Test function of two maps that can be fused."""
     dbl = B
     return A + dbl * B
+
 
 @dace.program
 def unfusable(A: dace.float64[100], B: dace.float64[100, 100]):
@@ -35,9 +36,9 @@
     pattern = sdutil.node_path_graph(dace.nodes.MapExit, dace.nodes.AccessNode, dace.nodes.MapEntry)
     for subgraph in enumerate_matches(sdfg, pattern):
         MapFusion.apply_to(sdfg,
-                           first_map_exit=subgraph.source_nodes()[0],
-                           array=next(n for n in subgraph.nodes() if isinstance(n, dace.nodes.AccessNode)),
-                           second_map_entry=subgraph.sink_nodes()[0])
+                           map_exit_1=subgraph.source_nodes()[0],
+                           intermediate_access_node=next(n for n in subgraph.nodes() if isinstance(n, dace.nodes.AccessNode)),
+                           map_entry_2=subgraph.sink_nodes()[0])
 
 
 def test_applyto_pattern():
@@ -57,13 +58,13 @@
     transient = next(aname for aname, desc in sdfg.arrays.items() if desc.transient)
     access_node = next(n for n in state.nodes() if isinstance(n, dace.nodes.AccessNode) and n.data == transient)
 
-<<<<<<< HEAD
+    assert MapFusion.can_be_applied_to(
+            sdfg,
+            map_exit_1=mult_exit,
+            intermediate_access_node=access_node,
+            map_entry_2=add_entry
+    )
     MapFusion.apply_to(sdfg, map_exit_1=mult_exit, intermediate_access_node=access_node, map_entry_2=add_entry)
-=======
-    assert MapFusion.can_be_applied_to(sdfg, first_map_exit=mult_exit, array=access_node, second_map_entry=add_entry)
-
-    MapFusion.apply_to(sdfg, first_map_exit=mult_exit, array=access_node, second_map_entry=add_entry)
->>>>>>> a0a0d153
 
     assert len([node for node in state.nodes() if isinstance(node, dace.nodes.MapEntry)]) == 1
 
@@ -74,15 +75,6 @@
     sdfg.simplify()
     assert sdfg.number_of_nodes() == 1
 
-<<<<<<< HEAD
-    # Construct subgraph pattern
-    pattern = sdutil.node_path_graph(dace.nodes.MapExit, dace.nodes.AccessNode, dace.nodes.MapEntry)
-    for subgraph in enumerate_matches(sdfg, pattern):
-        MapFusion.apply_to(sdfg,
-                           map_exit_1=subgraph.source_nodes()[0],
-                           intermediate_access_node=next(n for n in subgraph.nodes() if isinstance(n, dace.nodes.AccessNode)),
-                           map_entry_2=subgraph.sink_nodes()[0])
-=======
     state: dace.SDFGState = sdfg.node(0)
 
     # We identify the maps my looking for the `tmp` node.
@@ -96,9 +88,9 @@
 
     assert not MapFusion.can_be_applied_to(
             sdfg,
-            first_map_exit=map_exit_1,
-            array=tmp,
-            second_map_entry=map_entry_2
+            map_exit_1=map_exit_1,
+            intermediate_access_node=tmp,
+            map_entry_2=map_entry_2
     )
     with pytest.raises(
             ValueError,
@@ -107,11 +99,10 @@
         MapFusion.apply_to(
             sdfg,
             verify=True,
-            first_map_exit=map_exit_1,
-            array=tmp,
-            second_map_entry=map_entry_2
+            map_exit_1=map_exit_1,
+            intermediate_access_node=tmp,
+            map_entry_2=map_entry_2
         )
->>>>>>> a0a0d153
 
 
 def test_applyto_subgraph():
